--- conflicted
+++ resolved
@@ -1,352 +1,347 @@
-import cplex
-import networkx as nx
-import matplotlib.pyplot as plt
-
-
-class Solution:
-    """Helper class that parses the solution of a formulation."""
-    def __init__(self, formulation):
-        self.formulation = formulation
-        self.parameters, self.overall_data = self._setup_solution()
-        if not self.parameters:
-            return
-        self.x_variables_chosen, self.repeater_nodes_chosen = self._interpret_variables()
-        self.path_data = self._process_x_variables()
-        self._create_virtual_solution_graph()
-
-    def _setup_solution(self):
-        """Parse the solution of the formulation."""
-        sol_status = self.get_status_string()
-        parameters = {}
-        overall_data = {}
-        if 'infeasible' in sol_status:
-            print("Solution is infeasible!")
-        elif 'optimal' not in sol_status:
-            print("Invalid solution status (?): {}".format(sol_status))
-        else:
-            parameters = {"L_max": self.formulation.L_max,
-                          "N_max": self.formulation.N_max,
-                          "K": self.formulation.K,
-                          "D": self.formulation.D,
-                          "alpha": self.formulation.alpha,
-                          }
-            overall_data = {"opt_obj_val": cplex.infinity,
-                            "num_reps": 0,
-                            "tot_path_cost": 0,
-                            "avg_path_len": 0,
-                            "tot_num_el": 0,
-                            "repeater_node_degree": {}
-                            }
-        return parameters, overall_data
-
-    def _interpret_variables(self):
-        """Interpret the chosen decision variables, which either gets the paths or the elementary links, depending
-        on which formulation is used"""
-        x_variables_chosen = []
-        repeater_nodes_chosen = []
-        for idx, val in enumerate(self.formulation.cplex.solution.get_values()):
-            if val > 1e-5:
-                var_name = self.formulation.cplex.variables.get_names(idx)
-                if var_name[0:2] == "y_":
-                    # This is a repeater node (y) variable
-                    repeater_nodes_chosen.append(var_name[2:])
-                else:
-                    if self.formulation.read_from_file:
-                        pass
-                        # There is no access to varmap
-                        var_list = var_name.split("_")
-                        if len(var_list) != 4:
-                            print("Something has gone wrong with splitting {}, result: {}".format(var_name, var_list))
-                        pair_name = (var_list[1], var_list[2])
-                        st = var_list[3].split(",")
-                        s = st[0]
-                        t = st[1]
-                        (path_cost, path) = nx.single_source_dijkstra(G=self.formulation.graph_container.graph,
-                                                                      source=s, target=t, weight='length')
-                        path_tuple = (pair_name, path, path_cost)
-                    else:
-                        path_tuple = self.formulation.varmap[idx]
-                    x_variables_chosen.append(path_tuple)
-        # if len(repeater_nodes_chosen) > 0:
-        #     print("{} Repeater(s) chosen: {}".format(len(repeater_nodes_chosen), repeater_nodes_chosen))
-        self.overall_data['num_reps'] = len(repeater_nodes_chosen)
-        opt_obj_val = round(self.formulation.cplex.solution.get_objective_value(), 5)
-        if opt_obj_val - len(repeater_nodes_chosen) > 1:
-            print("WARNING: value of alpha too large, influenced objective function! Optimal objective value: {}, "
-                  "number of repeaters: {}".format(opt_obj_val, len(repeater_nodes_chosen)))
-        self.overall_data['opt_obj_val'] = opt_obj_val
-        return x_variables_chosen, repeater_nodes_chosen
-
-    def _process_x_variables(self):
-        path_data = {(q[0], q[1]): {} for q in self.formulation.graph_container.unique_end_node_pairs}
-        repeater_node_degree = {u: 0 for u in self.repeater_nodes_chosen}
-        total_cost, tot_num_el = 0, 0
-        for q in self.formulation.graph_container.unique_end_node_pairs:
-            paths, repeater_nodes_used, num_el_used, cost_per_path = [], [], [], []
-            if "Path" in str(type(self.formulation)):
-                # We are processing a solution of the path-based formulation
-                path_properties = [tup for tup in self.x_variables_chosen if tup[0] == q]
-                for k in range(self.formulation.K):
-                    r_up = path_properties[k][2]
-                    for u in r_up:
-                        repeater_node_degree[u] += 1
-                        if u not in self.repeater_nodes_chosen:
-                            print("Warning! r_up = {} but corresponding y_i is not 1 (this should never happen)")
-                    paths.append(path_properties[k][1])
-                    num_el = (len(r_up) + 1)
-                    num_el_used.append(num_el)
-                    tot_num_el += num_el
-                    cost_this_path = path_properties[k][3]
-                    cost_per_path.append(cost_this_path)
-                    total_cost += cost_this_path
-                    repeater_nodes_used.append(r_up)
-                local_dict = path_data[(q[0], q[1])]
-                local_dict['paths'] = paths
-                local_dict['num_el_used'] = num_el_used
-                local_dict['repeater_nodes_used'] = repeater_nodes_used
-                local_dict['path_cost'] = cost_per_path
-            else:
-                # We are processing a link-based formulation
-                elementary_links_current_pair = [tup for tup in self.x_variables_chosen if tup[0] == q]
-                # Remove cyclic paths from solution, which can occur if alpha is set to zero
-                for el1 in elementary_links_current_pair:
-                    for el2 in elementary_links_current_pair:
-                        if el1[1][-1] == el2[1][0] and el1[1][0] == el2[1][-1]:
-                            elementary_links_current_pair.remove(el1)
-                            elementary_links_current_pair.remove(el2)
-                num_el = len(elementary_links_current_pair)
-                tot_num_el += num_el
-                for _ in range(self.formulation.K):
-                    path = [None]
-                    old_len_rep_nodes = len(repeater_nodes_used)
-                    rep_nodes_current_path = []
-                    num_el_current_path = 0
-                    cost_current_path = 0
-                    while path[-1] != q[1]:
-                        for edge in elementary_links_current_pair:
-                            if len(path) == 1 and edge[1][0] == q[0]:  # Initial edge from source
-                                path.remove(path[0])
-                                path.extend(edge[1])
-                                cost_current_path += edge[2]
-                                num_el_current_path += 1
-                                elementary_links_current_pair.remove(edge)
-                            elif len(path) > 1 and edge[1][0] == path[-1]:  # Extension of current path
-                                rep_nodes_current_path.append(path[-1])
-                                repeater_node_degree[path[-1]] += 1
-                                path = path[0:-1]
-                                path.extend(edge[1])
-                                cost_current_path += edge[2]
-                                num_el_current_path += 1
-                                elementary_links_current_pair.remove(edge)
-                    num_el_used.append([num_el_current_path])
-                    cost_per_path.append([cost_current_path])
-                    total_cost += cost_current_path
-                    repeater_nodes_used.append(rep_nodes_current_path)
-                    if len(repeater_nodes_used) == old_len_rep_nodes:
-                        repeater_nodes_used.append([])
-                    paths.append(path)
-                local_dict = path_data[(q[0], q[1])]
-                local_dict['paths'] = paths
-                local_dict['num_el_used'] = num_el_used
-                local_dict['repeater_nodes_used'] = repeater_nodes_used
-                local_dict['path_cost'] = cost_per_path
-
-        used_elementary_links, used_edges, visited_nodes = [], [], set()
-
-        for tup in self.x_variables_chosen:
-            elementary_link_path = tup[1]
-            if "Path" in str(type(self.formulation)):
-                # Deconstruct the path to its elementary links
-                r_up = tup[2]
-                if not r_up:
-                    # Direct elementary link is used as a path
-                    used_elementary_links.append((elementary_link_path[0], elementary_link_path[-1]))
-                else:
-                    starting_node = elementary_link_path[0]
-                    for i in range(1, len(elementary_link_path)):
-                        cur_node = elementary_link_path[i]
-                        if cur_node in r_up:
-                            used_elementary_links.append((starting_node, cur_node))
-                            starting_node = cur_node
-                    # Add one more elementary link from the last repeater node to t
-                    used_elementary_links.append((starting_node, elementary_link_path[-1]))
-            else:
-                used_elementary_links.append((elementary_link_path[0], elementary_link_path[-1]))
-            visited_nodes.update(elementary_link_path)
-            for i in range(len(elementary_link_path) - 1):
-                used_edges.append((elementary_link_path[i], elementary_link_path[i+1]))
-        self.visited_nodes = list(visited_nodes)
-        self.link_extension_nodes = list(set([i for i in visited_nodes if i not in self.repeater_nodes_chosen
-                                              and i not in self.formulation.graph_container.end_nodes]))
-        self.used_elementary_links = used_elementary_links
-        self.used_edges = list(set(used_edges))
-        self.unused_edges = list(self.formulation.graph_container.graph.edges())
-        for tup in self.used_edges:
-            if tup in self.unused_edges:
-                self.unused_edges.remove(tup)
-            elif tuple(reversed(tup)) in self.unused_edges:
-                self.unused_edges.remove(tuple(reversed(tup)))
-
-        self.overall_data['tot_path_cost'] = round(total_cost, 3)
-        self.overall_data['avg_path_len'] = round(total_cost / self.formulation.graph_container.num_unique_pairs)
-        self.overall_data['tot_num_el'] = tot_num_el
-        self.overall_data['repeater_node_degree'] = repeater_node_degree
-        return path_data
-
-    def _create_virtual_solution_graph(self):
-        """Create a virtual graph based on the solution where the edges are elementary links."""
-        pos = nx.get_node_attributes(self.formulation.graph_container.graph, 'pos')
-        self.virtual_solution_graph = nx.Graph()
-        self.virtual_solution_graph.add_nodes_from(self.formulation.graph_container.end_nodes + self.repeater_nodes_chosen)
-        nx.set_node_attributes(self.virtual_solution_graph, pos, name='pos')
-        self.virtual_solution_graph.add_edges_from(self.used_elementary_links)
-
-    def get_status_string(self):
-        return self.formulation.cplex.solution.get_status_string()
-
-    def get_parameters(self):
-        return self.parameters
-
-    def get_solution_data(self):
-<<<<<<< HEAD
-        if "min_node_connectivity" not in self.overall_data.keys():
-            min_node_connectivity, avg_node_connectivity = self.compute_node_connectivy()
-=======
-        if "min_node_connectivity" not in self.overall_data.keys() and 'optimal' in self.get_status_string():
-            min_node_connectivity, avg_node_connectivity = self.compute_node_connectivity()
->>>>>>> 9d437f5b
-            min_edge_connectivity, avg_edge_connectivity = self.compute_edge_connectivity()
-            self.overall_data.update({"min_node_connectivity": min_node_connectivity,
-                                      "avg_node_connectivity": avg_node_connectivity,
-                                      "min_edge_connectivity": min_edge_connectivity,
-                                      "avg_edge_connectivity": avg_edge_connectivity})
-        return self.overall_data
-
-    def get_path_data(self):
-        return self.path_data
-
-    def print_path_data(self):
-        for k in range(self.formulation.K):
-            for q in self.path_data:
-                print("k = {}, q = {}: path = {}, num_el = {}, reps = {}, path_cost = {}".format(k + 1, q,
-                      self.path_data[q]['paths'][k],
-                      self.path_data[q]['num_el_used'][k],
-                      self.path_data[q]['repeater_nodes_used'][k],
-                      self.path_data[q]['path_cost'][k]))
-
-    def draw_virtual_solution_graph(self):
-        pos = nx.get_node_attributes(self.virtual_solution_graph, 'pos')
-        # Create blank figure
-        fig, ax = plt.subplots(figsize=(7, 7))
-        # First draw the end nodes
-        end_nodes = nx.draw_networkx_nodes(G=self.virtual_solution_graph, pos=pos, node_size=1500,
-                                           nodelist=self.formulation.graph_container.end_nodes,
-                                           node_shape='s', node_color=[[255 / 255, 120 / 255, 0 / 255]],
-                                           label="End Node",
-                                           linewidths=3)
-        end_nodes.set_edgecolor('k')
-        # Then draw the repeater nodes
-        if self.repeater_nodes_chosen:
-            rep_nodes = nx.draw_networkx_nodes(G=self.virtual_solution_graph, pos=pos, node_size=1500,
-                                               node_shape='h', nodelist=self.repeater_nodes_chosen,
-                                               node_color=[[0 / 255, 166 / 255, 214 / 255]], label="Repeater Node",
-                                               linewidths=3)
-            rep_nodes.set_edgecolor('k')
-        # Finally draw the elementary links
-        nx.draw_networkx_edges(G=self.virtual_solution_graph, pos=pos, edgelist=self.used_elementary_links, width=8)
-        # Draw all the node labels
-        labels = {node: node if node in self.formulation.graph_container.end_nodes else ""
-                  for node, nodedata in self.virtual_solution_graph.nodes.items()}
-        nx.draw_networkx_labels(G=self.virtual_solution_graph, pos=pos, labels=labels, font_size=30,
-                                font_weight="bold", font_color="w", font_family='serif')
-        # Change some margins etc
-        plt.axis('off')
-        margin = 0.33
-        fig.subplots_adjust(margin, margin, 1. - margin, 1. - margin)
-        ax.axis('equal')
-        fig.tight_layout()
-        # Show the plot
-        plt.show()
-
-    def draw_physical_solution_graph(self):
-        pos = nx.get_node_attributes(self.formulation.graph_container.graph, 'pos')
-        labels = {}
-        for node, nodedata in self.formulation.graph_container.graph.nodes.items():
-            # labels[node] = node
-            if node in self.formulation.graph_container.end_nodes:
-                labels[node] = node
-            else:
-                labels[node] = ""
-        # Empty figure
-        fig, ax = plt.subplots(figsize=(7, 7))
-        # First draw end nodes
-        end_nodes = nx.draw_networkx_nodes(G=self.formulation.graph_container.graph, pos=pos, node_size=1500,
-                                           nodelist=self.formulation.graph_container.end_nodes,
-                                           node_shape='s', node_color=[[255 / 255, 120 / 255, 0 / 255]],
-                                           label="End Node", linewidths=3)
-        end_nodes.set_edgecolor('k')
-        # Then draw the repeater nodes
-        if self.repeater_nodes_chosen:
-            rep_nodes = nx.draw_networkx_nodes(G=self.formulation.graph_container.graph, pos=pos, node_size=1500,
-                                               node_shape='h', nodelist=self.repeater_nodes_chosen,
-                                               node_color=[[0 / 255, 166 / 255, 214 / 255]], label="Repeater Node",
-                                               linewidths=3)
-            rep_nodes.set_edgecolor('k')
-        # Then draw the link-extension nodes
-        if self.link_extension_nodes:
-            le_nodes = nx.draw_networkx_nodes(G=self.formulation.graph_container.graph, pos=pos, node_size=1500,
-                                              nodelist=self.link_extension_nodes, node_color=[[1, 1, 1]],
-                                              label="Link Extension")
-            le_nodes.set_edgecolor('k')
-        # Also draw all the unused nodes
-        unused_nodes = []
-        [unused_nodes.append(n) for n in self.formulation.graph_container.graph.nodes() if
-         (n not in self.link_extension_nodes and n not in self.repeater_nodes_chosen
-          and n not in self.formulation.graph_container.end_nodes)]
-        if unused_nodes:
-            unu_nodes = nx.draw_networkx_nodes(G=self.formulation.graph_container.graph, pos=pos, node_size=1500,
-                                               nodelist=unused_nodes, node_color=[[1, 1, 1]])
-            unu_nodes.set_edgecolor('k')
-        # Draw the unused edges but less visible
-        nx.draw_networkx_edges(G=self.formulation.graph_container.graph, pos=pos, edgelist=self.unused_edges,
-                               edge_color=[[170 / 255, 170 / 255, 170 / 255]], width=1)
-        # Draw the used edges
-        nx.draw_networkx_edges(G=self.formulation.graph_container.graph, pos=pos, edgelist=self.used_edges, width=8,
-                               edge_color=[[0 / 255, 166 / 255, 214 / 255]])
-        # Draw all the node labels
-        # label_pos = {city: [pos[city][0], pos[city][1] - 0.07] for city in pos}
-        # nx.draw_networkx_labels(G=self.program.graph_container.graph, pos=label_pos, labels=labels, font_size=11,
-        #                         font_weight="bold")
-        nx.draw_networkx_labels(G=self.formulation.graph_container.graph, pos=pos, labels=labels, font_size=30,
-                                font_weight="bold", font_color="w", font_family='serif')
-        plt.axis('off')
-        margin = 0.33
-        fig.subplots_adjust(margin, margin, 1. - margin, 1. - margin)
-        ax.axis('equal')
-        fig.tight_layout()
-        plt.show()
-
-    def compute_node_connectivity(self):
-        connectivity_dict = nx.all_pairs_node_connectivity(self.virtual_solution_graph,
-                                                           self.formulation.graph_container.end_nodes)
-        min_connectivity = 1e20
-        total_connectivity = 0
-        for key, val in connectivity_dict.items():
-            vals = list(val.values())
-            total_connectivity += sum(vals)
-            if min(vals) < min_connectivity:
-                min_connectivity = min(vals)
-        # Divide by 2 times the unique (s,t) pairs, since connectivity is computed in both directions
-        avg_connectivity = total_connectivity / (2 * self.formulation.graph_container.num_unique_pairs)
-        return min_connectivity, avg_connectivity
-
-    def compute_edge_connectivity(self):
-        total_edge_connectivity = 0
-        minimum_edge_connectivity = 1e20
-        for q in self.formulation.graph_container.unique_end_node_pairs:
-            edge_connectivity_this_pair = nx.edge_connectivity(G=self.virtual_solution_graph, s=q[0], t=q[1])
-            total_edge_connectivity += edge_connectivity_this_pair
-            if edge_connectivity_this_pair < minimum_edge_connectivity:
-                minimum_edge_connectivity = edge_connectivity_this_pair
-        avg_edge_connectivity = total_edge_connectivity / self.formulation.graph_container.num_unique_pairs
-        return minimum_edge_connectivity, avg_edge_connectivity
+import cplex
+import networkx as nx
+import matplotlib.pyplot as plt
+
+
+class Solution:
+    """Helper class that parses the solution of a formulation."""
+    def __init__(self, formulation):
+        self.formulation = formulation
+        self.parameters, self.overall_data = self._setup_solution()
+        if not self.parameters:
+            return
+        self.x_variables_chosen, self.repeater_nodes_chosen = self._interpret_variables()
+        self.path_data = self._process_x_variables()
+        self._create_virtual_solution_graph()
+
+    def _setup_solution(self):
+        """Parse the solution of the formulation."""
+        sol_status = self.get_status_string()
+        parameters = {}
+        overall_data = {}
+        if 'infeasible' in sol_status:
+            print("Solution is infeasible!")
+        elif 'optimal' not in sol_status:
+            print("Invalid solution status (?): {}".format(sol_status))
+        else:
+            parameters = {"L_max": self.formulation.L_max,
+                          "N_max": self.formulation.N_max,
+                          "K": self.formulation.K,
+                          "D": self.formulation.D,
+                          "alpha": self.formulation.alpha,
+                          }
+            overall_data = {"opt_obj_val": cplex.infinity,
+                            "num_reps": 0,
+                            "tot_path_cost": 0,
+                            "avg_path_len": 0,
+                            "tot_num_el": 0,
+                            "repeater_node_degree": {}
+                            }
+        return parameters, overall_data
+
+    def _interpret_variables(self):
+        """Interpret the chosen decision variables, which either gets the paths or the elementary links, depending
+        on which formulation is used"""
+        x_variables_chosen = []
+        repeater_nodes_chosen = []
+        for idx, val in enumerate(self.formulation.cplex.solution.get_values()):
+            if val > 1e-5:
+                var_name = self.formulation.cplex.variables.get_names(idx)
+                if var_name[0:2] == "y_":
+                    # This is a repeater node (y) variable
+                    repeater_nodes_chosen.append(var_name[2:])
+                else:
+                    if self.formulation.read_from_file:
+                        pass
+                        # There is no access to varmap
+                        var_list = var_name.split("_")
+                        if len(var_list) != 4:
+                            print("Something has gone wrong with splitting {}, result: {}".format(var_name, var_list))
+                        pair_name = (var_list[1], var_list[2])
+                        st = var_list[3].split(",")
+                        s = st[0]
+                        t = st[1]
+                        (path_cost, path) = nx.single_source_dijkstra(G=self.formulation.graph_container.graph,
+                                                                      source=s, target=t, weight='length')
+                        path_tuple = (pair_name, path, path_cost)
+                    else:
+                        path_tuple = self.formulation.varmap[idx]
+                    x_variables_chosen.append(path_tuple)
+        # if len(repeater_nodes_chosen) > 0:
+        #     print("{} Repeater(s) chosen: {}".format(len(repeater_nodes_chosen), repeater_nodes_chosen))
+        self.overall_data['num_reps'] = len(repeater_nodes_chosen)
+        opt_obj_val = round(self.formulation.cplex.solution.get_objective_value(), 5)
+        if opt_obj_val - len(repeater_nodes_chosen) > 1:
+            print("WARNING: value of alpha too large, influenced objective function! Optimal objective value: {}, "
+                  "number of repeaters: {}".format(opt_obj_val, len(repeater_nodes_chosen)))
+        self.overall_data['opt_obj_val'] = opt_obj_val
+        return x_variables_chosen, repeater_nodes_chosen
+
+    def _process_x_variables(self):
+        path_data = {(q[0], q[1]): {} for q in self.formulation.graph_container.unique_end_node_pairs}
+        repeater_node_degree = {u: 0 for u in self.repeater_nodes_chosen}
+        total_cost, tot_num_el = 0, 0
+        for q in self.formulation.graph_container.unique_end_node_pairs:
+            paths, repeater_nodes_used, num_el_used, cost_per_path = [], [], [], []
+            if "Path" in str(type(self.formulation)):
+                # We are processing a solution of the path-based formulation
+                path_properties = [tup for tup in self.x_variables_chosen if tup[0] == q]
+                for k in range(self.formulation.K):
+                    r_up = path_properties[k][2]
+                    for u in r_up:
+                        repeater_node_degree[u] += 1
+                        if u not in self.repeater_nodes_chosen:
+                            print("Warning! r_up = {} but corresponding y_i is not 1 (this should never happen)")
+                    paths.append(path_properties[k][1])
+                    num_el = (len(r_up) + 1)
+                    num_el_used.append(num_el)
+                    tot_num_el += num_el
+                    cost_this_path = path_properties[k][3]
+                    cost_per_path.append(cost_this_path)
+                    total_cost += cost_this_path
+                    repeater_nodes_used.append(r_up)
+                local_dict = path_data[(q[0], q[1])]
+                local_dict['paths'] = paths
+                local_dict['num_el_used'] = num_el_used
+                local_dict['repeater_nodes_used'] = repeater_nodes_used
+                local_dict['path_cost'] = cost_per_path
+            else:
+                # We are processing a link-based formulation
+                elementary_links_current_pair = [tup for tup in self.x_variables_chosen if tup[0] == q]
+                # Remove cyclic paths from solution, which can occur if alpha is set to zero
+                for el1 in elementary_links_current_pair:
+                    for el2 in elementary_links_current_pair:
+                        if el1[1][-1] == el2[1][0] and el1[1][0] == el2[1][-1]:
+                            elementary_links_current_pair.remove(el1)
+                            elementary_links_current_pair.remove(el2)
+                num_el = len(elementary_links_current_pair)
+                tot_num_el += num_el
+                for _ in range(self.formulation.K):
+                    path = [None]
+                    old_len_rep_nodes = len(repeater_nodes_used)
+                    rep_nodes_current_path = []
+                    num_el_current_path = 0
+                    cost_current_path = 0
+                    while path[-1] != q[1]:
+                        for edge in elementary_links_current_pair:
+                            if len(path) == 1 and edge[1][0] == q[0]:  # Initial edge from source
+                                path.remove(path[0])
+                                path.extend(edge[1])
+                                cost_current_path += edge[2]
+                                num_el_current_path += 1
+                                elementary_links_current_pair.remove(edge)
+                            elif len(path) > 1 and edge[1][0] == path[-1]:  # Extension of current path
+                                rep_nodes_current_path.append(path[-1])
+                                repeater_node_degree[path[-1]] += 1
+                                path = path[0:-1]
+                                path.extend(edge[1])
+                                cost_current_path += edge[2]
+                                num_el_current_path += 1
+                                elementary_links_current_pair.remove(edge)
+                    num_el_used.append([num_el_current_path])
+                    cost_per_path.append([cost_current_path])
+                    total_cost += cost_current_path
+                    repeater_nodes_used.append(rep_nodes_current_path)
+                    if len(repeater_nodes_used) == old_len_rep_nodes:
+                        repeater_nodes_used.append([])
+                    paths.append(path)
+                local_dict = path_data[(q[0], q[1])]
+                local_dict['paths'] = paths
+                local_dict['num_el_used'] = num_el_used
+                local_dict['repeater_nodes_used'] = repeater_nodes_used
+                local_dict['path_cost'] = cost_per_path
+
+        used_elementary_links, used_edges, visited_nodes = [], [], set()
+
+        for tup in self.x_variables_chosen:
+            elementary_link_path = tup[1]
+            if "Path" in str(type(self.formulation)):
+                # Deconstruct the path to its elementary links
+                r_up = tup[2]
+                if not r_up:
+                    # Direct elementary link is used as a path
+                    used_elementary_links.append((elementary_link_path[0], elementary_link_path[-1]))
+                else:
+                    starting_node = elementary_link_path[0]
+                    for i in range(1, len(elementary_link_path)):
+                        cur_node = elementary_link_path[i]
+                        if cur_node in r_up:
+                            used_elementary_links.append((starting_node, cur_node))
+                            starting_node = cur_node
+                    # Add one more elementary link from the last repeater node to t
+                    used_elementary_links.append((starting_node, elementary_link_path[-1]))
+            else:
+                used_elementary_links.append((elementary_link_path[0], elementary_link_path[-1]))
+            visited_nodes.update(elementary_link_path)
+            for i in range(len(elementary_link_path) - 1):
+                used_edges.append((elementary_link_path[i], elementary_link_path[i+1]))
+        self.visited_nodes = list(visited_nodes)
+        self.link_extension_nodes = list(set([i for i in visited_nodes if i not in self.repeater_nodes_chosen
+                                              and i not in self.formulation.graph_container.end_nodes]))
+        self.used_elementary_links = used_elementary_links
+        self.used_edges = list(set(used_edges))
+        self.unused_edges = list(self.formulation.graph_container.graph.edges())
+        for tup in self.used_edges:
+            if tup in self.unused_edges:
+                self.unused_edges.remove(tup)
+            elif tuple(reversed(tup)) in self.unused_edges:
+                self.unused_edges.remove(tuple(reversed(tup)))
+
+        self.overall_data['tot_path_cost'] = round(total_cost, 3)
+        self.overall_data['avg_path_len'] = round(total_cost / self.formulation.graph_container.num_unique_pairs)
+        self.overall_data['tot_num_el'] = tot_num_el
+        self.overall_data['repeater_node_degree'] = repeater_node_degree
+        return path_data
+
+    def _create_virtual_solution_graph(self):
+        """Create a virtual graph based on the solution where the edges are elementary links."""
+        pos = nx.get_node_attributes(self.formulation.graph_container.graph, 'pos')
+        self.virtual_solution_graph = nx.Graph()
+        self.virtual_solution_graph.add_nodes_from(self.formulation.graph_container.end_nodes + self.repeater_nodes_chosen)
+        nx.set_node_attributes(self.virtual_solution_graph, pos, name='pos')
+        self.virtual_solution_graph.add_edges_from(self.used_elementary_links)
+
+    def get_status_string(self):
+        return self.formulation.cplex.solution.get_status_string()
+
+    def get_parameters(self):
+        return self.parameters
+
+    def get_solution_data(self):
+        if "min_node_connectivity" not in self.overall_data.keys() and 'optimal' in self.get_status_string():
+            min_node_connectivity, avg_node_connectivity = self.compute_node_connectivity()
+            min_edge_connectivity, avg_edge_connectivity = self.compute_edge_connectivity()
+            self.overall_data.update({"min_node_connectivity": min_node_connectivity,
+                                      "avg_node_connectivity": avg_node_connectivity,
+                                      "min_edge_connectivity": min_edge_connectivity,
+                                      "avg_edge_connectivity": avg_edge_connectivity})
+        return self.overall_data
+
+    def get_path_data(self):
+        return self.path_data
+
+    def print_path_data(self):
+        for k in range(self.formulation.K):
+            for q in self.path_data:
+                print("k = {}, q = {}: path = {}, num_el = {}, reps = {}, path_cost = {}".format(k + 1, q,
+                      self.path_data[q]['paths'][k],
+                      self.path_data[q]['num_el_used'][k],
+                      self.path_data[q]['repeater_nodes_used'][k],
+                      self.path_data[q]['path_cost'][k]))
+
+    def draw_virtual_solution_graph(self):
+        pos = nx.get_node_attributes(self.virtual_solution_graph, 'pos')
+        # Create blank figure
+        fig, ax = plt.subplots(figsize=(7, 7))
+        # First draw the end nodes
+        end_nodes = nx.draw_networkx_nodes(G=self.virtual_solution_graph, pos=pos, node_size=1500,
+                                           nodelist=self.formulation.graph_container.end_nodes,
+                                           node_shape='s', node_color=[[255 / 255, 120 / 255, 0 / 255]],
+                                           label="End Node",
+                                           linewidths=3)
+        end_nodes.set_edgecolor('k')
+        # Then draw the repeater nodes
+        if self.repeater_nodes_chosen:
+            rep_nodes = nx.draw_networkx_nodes(G=self.virtual_solution_graph, pos=pos, node_size=1500,
+                                               node_shape='h', nodelist=self.repeater_nodes_chosen,
+                                               node_color=[[0 / 255, 166 / 255, 214 / 255]], label="Repeater Node",
+                                               linewidths=3)
+            rep_nodes.set_edgecolor('k')
+        # Finally draw the elementary links
+        nx.draw_networkx_edges(G=self.virtual_solution_graph, pos=pos, edgelist=self.used_elementary_links, width=8)
+        # Draw all the node labels
+        labels = {node: node if node in self.formulation.graph_container.end_nodes else ""
+                  for node, nodedata in self.virtual_solution_graph.nodes.items()}
+        nx.draw_networkx_labels(G=self.virtual_solution_graph, pos=pos, labels=labels, font_size=30,
+                                font_weight="bold", font_color="w", font_family='serif')
+        # Change some margins etc
+        plt.axis('off')
+        margin = 0.33
+        fig.subplots_adjust(margin, margin, 1. - margin, 1. - margin)
+        ax.axis('equal')
+        fig.tight_layout()
+        # Show the plot
+        plt.show()
+
+    def draw_physical_solution_graph(self):
+        pos = nx.get_node_attributes(self.formulation.graph_container.graph, 'pos')
+        labels = {}
+        for node, nodedata in self.formulation.graph_container.graph.nodes.items():
+            # labels[node] = node
+            if node in self.formulation.graph_container.end_nodes:
+                labels[node] = node
+            else:
+                labels[node] = ""
+        # Empty figure
+        fig, ax = plt.subplots(figsize=(7, 7))
+        # First draw end nodes
+        end_nodes = nx.draw_networkx_nodes(G=self.formulation.graph_container.graph, pos=pos, node_size=1500,
+                                           nodelist=self.formulation.graph_container.end_nodes,
+                                           node_shape='s', node_color=[[255 / 255, 120 / 255, 0 / 255]],
+                                           label="End Node", linewidths=3)
+        end_nodes.set_edgecolor('k')
+        # Then draw the repeater nodes
+        if self.repeater_nodes_chosen:
+            rep_nodes = nx.draw_networkx_nodes(G=self.formulation.graph_container.graph, pos=pos, node_size=1500,
+                                               node_shape='h', nodelist=self.repeater_nodes_chosen,
+                                               node_color=[[0 / 255, 166 / 255, 214 / 255]], label="Repeater Node",
+                                               linewidths=3)
+            rep_nodes.set_edgecolor('k')
+        # Then draw the link-extension nodes
+        if self.link_extension_nodes:
+            le_nodes = nx.draw_networkx_nodes(G=self.formulation.graph_container.graph, pos=pos, node_size=1500,
+                                              nodelist=self.link_extension_nodes, node_color=[[1, 1, 1]],
+                                              label="Link Extension")
+            le_nodes.set_edgecolor('k')
+        # Also draw all the unused nodes
+        unused_nodes = []
+        [unused_nodes.append(n) for n in self.formulation.graph_container.graph.nodes() if
+         (n not in self.link_extension_nodes and n not in self.repeater_nodes_chosen
+          and n not in self.formulation.graph_container.end_nodes)]
+        if unused_nodes:
+            unu_nodes = nx.draw_networkx_nodes(G=self.formulation.graph_container.graph, pos=pos, node_size=1500,
+                                               nodelist=unused_nodes, node_color=[[1, 1, 1]])
+            unu_nodes.set_edgecolor('k')
+        # Draw the unused edges but less visible
+        nx.draw_networkx_edges(G=self.formulation.graph_container.graph, pos=pos, edgelist=self.unused_edges,
+                               edge_color=[[170 / 255, 170 / 255, 170 / 255]], width=1)
+        # Draw the used edges
+        nx.draw_networkx_edges(G=self.formulation.graph_container.graph, pos=pos, edgelist=self.used_edges, width=8,
+                               edge_color=[[0 / 255, 166 / 255, 214 / 255]])
+        # Draw all the node labels
+        # label_pos = {city: [pos[city][0], pos[city][1] - 0.07] for city in pos}
+        # nx.draw_networkx_labels(G=self.program.graph_container.graph, pos=label_pos, labels=labels, font_size=11,
+        #                         font_weight="bold")
+        nx.draw_networkx_labels(G=self.formulation.graph_container.graph, pos=pos, labels=labels, font_size=30,
+                                font_weight="bold", font_color="w", font_family='serif')
+        plt.axis('off')
+        margin = 0.33
+        fig.subplots_adjust(margin, margin, 1. - margin, 1. - margin)
+        ax.axis('equal')
+        fig.tight_layout()
+        plt.show()
+
+    def compute_node_connectivity(self):
+        connectivity_dict = nx.all_pairs_node_connectivity(self.virtual_solution_graph,
+                                                           self.formulation.graph_container.end_nodes)
+        min_connectivity = 1e20
+        total_connectivity = 0
+        for key, val in connectivity_dict.items():
+            vals = list(val.values())
+            total_connectivity += sum(vals)
+            if min(vals) < min_connectivity:
+                min_connectivity = min(vals)
+        # Divide by 2 times the unique (s,t) pairs, since connectivity is computed in both directions
+        avg_connectivity = total_connectivity / (2 * self.formulation.graph_container.num_unique_pairs)
+        return min_connectivity, avg_connectivity
+
+    def compute_edge_connectivity(self):
+        total_edge_connectivity = 0
+        minimum_edge_connectivity = 1e20
+        for q in self.formulation.graph_container.unique_end_node_pairs:
+            edge_connectivity_this_pair = nx.edge_connectivity(G=self.virtual_solution_graph, s=q[0], t=q[1])
+            total_edge_connectivity += edge_connectivity_this_pair
+            if edge_connectivity_this_pair < minimum_edge_connectivity:
+                minimum_edge_connectivity = edge_connectivity_this_pair
+        avg_edge_connectivity = total_edge_connectivity / self.formulation.graph_container.num_unique_pairs
+        return minimum_edge_connectivity, avg_edge_connectivity