from formulations import LinkBasedFormulation
from graph_tools import GraphContainer, create_graph_and_partition
import numpy as np
import matplotlib.pyplot as plt
from datetime import datetime
import pickle
import networkx as nx
from copy import deepcopy
import time


class RandomGraphScan:
    """Data holder for parameter scan over population of random graphs.

    Parameters
    ----------
    scan_param_name : str
        Name of parameter that should be scanned over. Can be "L_max", "N_max", "D" or "K".
    scan_param_min : float
        Minimal value for parameter scan.
    scan_param_max : float
        Maximal value for parameter scan.
    scan_param_step : float
        Step size of parameter scan.
    num_graphs : int
        Number of feasible graphs required.
    num_nodes : int
        Total number of nodes in each random graph.
    radius : float
        Radius of random geometric graphs (all nodes within this distance of one another are connected by an edge).
    alpha : float
        Small number used to set secondary objective.
    L_max : float
        Maximum elementary-link length.
    N_max : int
        Maximum number of repeaters on path.
    D : int
        Quantum-repeater capacity.
    K : int
        Robustness parameter.

    Notes
    -----
    Value of parameter which is specified with scan_param_name is discarded.

    """

    def __init__(self, scan_param_name, scan_param_min, scan_param_max, scan_param_step,
                 num_graphs, num_nodes, radius, alpha, L_max, N_max, D, K):

        self.scan_param_name = scan_param_name
        self.scan_param_min = scan_param_min
        self.scan_param_max = scan_param_max
        self.scan_param_step = scan_param_step
        num_data_points = int(np.ceil((scan_param_max - scan_param_min) / scan_param_step + 1))
        self.range = np.linspace(start=scan_param_min,
                                 stop=scan_param_max,
                                 num=num_data_points)
        # self.num_graphs = 0
        self.num_nodes = num_nodes
        self.radius = radius
        self.L_max = L_max
        self.N_max = N_max
        self.D = D
        self.K = K
        self.alpha = alpha
        self.graphs = []
        self.solutions_data = {}
        self.computation_time = 0
        self.most_restrictive_parameters = {"L_max": L_max,
                                            "N_max": N_max,
                                            "D": D,
                                            "K": K}

        # set scan parameter to most restrictive value
        if scan_param_name == "L_max":
            self.most_restrictive_parameters["L_max"] = scan_param_min
        elif scan_param_name == "N_max":
            self.most_restrictive_parameters["N_max"] = scan_param_min
        elif scan_param_name == "D":
            self.most_restrictive_parameters["D"] = scan_param_min
        elif scan_param_name == "K":
            self.most_restrictive_parameters["K"] = scan_param_max
        else:
            raise ValueError("scan_param_name must be either L_max, N_max, D or K. Instead, it is {}."
                             .format(scan_param_name))

        # generate population of graphs which are feasible for most restrictive values
        self.generate_new_graphs(num_graphs)

    def generate_new_graphs(self, num_extra_graphs):
        """Increase graph population. Requires solve to be called again.

        Parameters
        ----------
        num_extra_graphs : int
            Number of graphs to be added to the population of each data point.

        Note
        ----
        Graphs are chosen such that they are feasible to solve for the most restrictive point of the parameter scan.
        This guarantees that there is a feasible solution for every graph at every data point.

        """

        print("adding {} graphs".format(num_extra_graphs))
        # self.num_graphs += num_extra_graphs
        start_time = time.time()
        new_graphs, new_solutions, _ = generate_feasible_graphs(num_graphs=num_extra_graphs,
                                                                num_nodes=self.num_nodes,
                                                                radius=self.radius,
                                                                alpha=self.alpha,
                                                                **self.most_restrictive_parameters)
        self.graphs += new_graphs
        new_solutions_data = [solution.get_solution_data() for solution in new_solutions]
        if self.most_restrictive_parameters[self.scan_param_name] in self.solutions_data.keys():
            self.solutions_data[self.most_restrictive_parameters[self.scan_param_name]] += new_solutions_data
        else:
            self.solutions_data.update({self.most_restrictive_parameters[self.scan_param_name]: new_solutions_data})
        calculation_time = time.time() - start_time
        print("Adding {} graphs succeeded after {} seconds.".format(num_extra_graphs, calculation_time))
        self.computation_time += calculation_time
        assert len(self.solutions_data[self.most_restrictive_parameters[self.scan_param_name]]) == self.num_graphs

    def add_graphs_from_other_random_graph_scan(self, other_random_graph_scan, overwrite=False):
        """Add graphs from another instance of RandomGraphScan, so they can be reused.

        Parameters
        ----------
        other_random_graph_scan : RandomGraphScan instance
            Object holding the graphs which you want to add to this object.
        overwrite : bool
            If true, existing graphs are removed when adding the new graphs. All existing solutions are deleted.
        """
        if not isinstance(other_random_graph_scan, RandomGraphScan):
            raise TypeError("Can only add graphs from a RandomGraphScan object.")
        if self.num_nodes != other_random_graph_scan.num_nodes:
            raise TypeError("Can only add graphs fi the other RandomGraphsScan object has the same number of nodes.")
        if self.radius != other_random_graph_scan.radius:
            raise TypeError("Can only add graphs fi the other RandomGraphsScan object has the same radius.")
        if self.most_restrictive_parameters != other_random_graph_scan.most_restrictive_parameters:
            raise TypeError("Can only add graphs if the other RandomGraphScan object has the same set of most "
                            "restrictive values.")
        print("Adding {} graphs!".format(other_random_graph_scan.num_graphs))
        if not overwrite:
            self.graphs += other_random_graph_scan.graphs
        else:
            self.graphs = other_random_graph_scan.graphs
            self.solutions_data = {}

    def solve(self, overwrite=False):
        """Find the solutions. Can be computationally heavy.

        Parameters
        ----------
        overwrite : bool
            If true, existing solutions are discarded, and all graphs are solved again for each data point.

        Note
        ----
        Does not recalculate solutions that were already found in the past.

        """

        parameters = deepcopy(self.most_restrictive_parameters)
        for value in self.range:
            if value in self.solutions_data.keys() and not overwrite:
                solutions_data_this_value = self.solutions_data[value]
                num_missing_solutions = self.num_graphs - len(solutions_data_this_value)
            else:
                solutions_data_this_value = []
                num_missing_solutions = self.num_graphs
            print("solving {} graphs for {} = {}".format(num_missing_solutions, self.scan_param_name, value))
            start_time = time.time()
            if num_missing_solutions != 0:
                # skip if all solutions are already present for this parameter value
                parameters.update({self.scan_param_name: value})
                graphs_without_solution = self.graphs[-num_missing_solutions:]
                for graph in graphs_without_solution:
                    [new_solution] = solve_graphs(graph_containers=[graph],
                                                  alpha=self.alpha,
                                                  **parameters)
                    solutions_data_this_value.append(new_solution.get_solution_data())
            calculation_time = time.time() - start_time
            print("Solving {} graphs succeeded after {} seconds.".format(num_missing_solutions, calculation_time))
            self.computation_time += calculation_time
            assert len(solutions_data_this_value) == self.num_graphs
            self.solutions_data.update({value: solutions_data_this_value})

    def save(self, save_name):
        """Save object as pickle.

        Parameters
        ----------
        save_name : str
            Name/path to which the object will be saved.

        Note
        ----
        This object can be loaded using
        random_graph_scan = pickle.load(open(save_name, "rb"))

        """

        pickle.dump(self, open(save_name, "wb"))

    @property
    def num_graphs(self):
        return len(self.graphs)


def plot_random_graph_scan(random_graph_scan, quantity, ylabel):
    """Plot a quantity, evaluated on solutions, as a parameter scan over random geometric graphs.

    Parameters
    ----------
    random_graph_scan : RandomGraphScan object
        Random graph scan data to plot.
    quantity : str
        Name of quantity which should be plotted on the y-axis.
    ylabel : str
        Label to put on y-axis.

    """

    quantity_average = []
    quantity_error = []
    for value in random_graph_scan.range:
        if value not in random_graph_scan.solutions_data.keys():
            raise ValueError("No solutions available for {}={}, cannot process."
                             .format(random_graph_scan.scan_param_name, value))
        solutions_data_this_value = random_graph_scan.solutions_data[value]
        quantity_list = []
        for solution_data in solutions_data_this_value:
            quantity_list.append(solution_data[quantity])
        quantity_average.append(np.mean(quantity_list))
        quantity_error.append(np.std(quantity_list) / np.sqrt(len(quantity_list)))
    plt.errorbar(x=random_graph_scan.range, y=quantity_average, yerr=quantity_error)
    plt.ylabel(ylabel)
    plt.xlabel(random_graph_scan.scan_param_name)
    plt.show()


def computation_time_vs_number_of_nodes(n_min, n_max, n_step, num_graphs, radius, alpha, L_max, N_max, D, K):
    """Determine computation time as a function of the number of nodes in a random geometric graph.

    Parameters
    ----------
    n_min : int
        Smallest number of nodes in scan over number of nodes.
    n_max : int
        Largest number of nodes in scan over number of nodes.
    n_step : int
        Stepsize of scan over number of nodes.
    num_graphs : int
        Number of feasible graphs required per value of the number of nodes.
    radius : float
        Radius of random geometric graphs (all nodes within this distance of one another are connected by an edge).
    alpha : float
        Small number used to set secondary objective.
    L_max : float
        Maximum elementary-link length.
    N_max : int
        Maximum number of repeaters on path.
    D : int
        Quantum-repeater capacity.
    K : int
        Robustness parameter.

    Notes
    -----
    Dictionary with number of nodes as keys and lists fo computation times (of length num_graphs) as values is
    saved in the current folder.

    """

    comp_times = {}
    now = str(datetime.now())[0:-7].replace(" ", "_").replace(":", "-")
    for n in range(n_min, n_max + 1, n_step):
        print("number of nodes = {}".format(n))
        comp_times_fixed_number_of_nodes = []
        for i in range(num_graphs):
            _, _, comp_time = generate_feasible_graph(num_nodes=n, radius=radius, alpha=alpha,
                                                      L_max=L_max, N_max=N_max, D=D, K=K)
            comp_times_fixed_number_of_nodes.append(comp_time)
            print("now {} feasible graphs found for {} nodes!".format(len(comp_times_fixed_number_of_nodes), n))
            if i % 5 == 0 or i == num_graphs - 1:
                # save results after every five graphs to minimize lost data
                comp_times[n] = comp_times_fixed_number_of_nodes
                with open('./comp_times_{}.txt'.format(now), 'w') as f:
                    print(comp_times, file=f)


def generate_feasible_graphs(num_graphs, num_nodes, radius, alpha, L_max, N_max, D, K):
    """Generate a population of geometric random graphs with feasible solutions for specified parameters.

    Parameters
    ----------
    num_graphs : int
        Number of feasible graphs required.
    num_nodes : int
        Total number of nodes in each random graph.
    radius : float
        Radius of random geometric graphs (all nodes within this distance of one another are connected by an edge).
    alpha : float
        Small number used to set secondary objective.
    L_max : float
        Maximum elementary-link length.
    N_max : int
        Maximum number of repeaters on path.
    D : int
        Quantum-repeater capacity.
    K : int
        Robustness parameter.

    Returns
    -------
    graph_containers : list
        Contains number_of_graphs graph container objects.
    solutions : list
        Contains number_of_graphs solutions. solutions[i] corresponds to graph_containers[i].
    computation_times : list
        Contains number_of_graphs computation times.
        computation_times[i] is the amount of seconds it took to find the feasible graph graph_container[i].

    """

    graph_containers, solutions, computation_times = [], [], []
    number_of_found_graphs = 0
    number_of_tries = 0
    while number_of_found_graphs < num_graphs:
        number_of_tries += 1
        if number_of_tries == 10000 and number_of_found_graphs == 0:
            raise RuntimeError("Could not find a feasible graph in 100 tries.")
        graph_container, solution, computation_time = generate_feasible_graph(num_nodes=num_nodes,
                                                                              radius=radius,
                                                                              alpha=alpha,
                                                                              L_max=L_max,
                                                                              N_max=N_max,
                                                                              D=D,
                                                                              K=K)
        graph_containers.append(graph_container)
        solutions.append(solution)
        computation_times.append(computation_time)
        number_of_found_graphs += 1
    return graph_containers, solutions, computation_times


def generate_feasible_graph(num_nodes, radius, alpha, L_max, N_max, D, K):
    """Generate a single geometric random graph with a feasible solution for specified parameters.

     Parameters
     ----------
     num_nodes : int
         Total number of nodes in each random graph.
     radius : float
         Radius of random geometric graphs (all nodes within this distance of one another are connected by an edge).
     alpha : float
         Small number used to set secondary objective.
     L_max : float
         Maximum elementary-link length.
     N_max : int
         Maximum number of repeaters on path.
     D : int
         Quantum-repeater capacity.
     K : int
         Robustness parameter.

     Returns
     -------
     graph_container : list
         Contains number_of_graphs graph container objects.
     solution : list
         Contains number_of_graphs solutions. solutions[i] corresponds to graph_containers[i].
     computation_time : float
         Number of seconds required to find the graph.

     """
    graph_container = None
    solution = None
    computation_time = None
    while True:
        graph = create_graph_and_partition(num_nodes=num_nodes, radius=radius, draw=False)
        if graph is None or not nx.is_connected(graph):
            continue
        print("created graph")
        graph_container = GraphContainer(graph)
        print("created graph container")
        prog = LinkBasedFormulation(graph_container=graph_container, D=D, K=K, alpha=alpha, L_max=L_max,
                                    N_max=N_max)
        print("created program")
        solution, computation_time = prog.solve()
        print("obtained solution")
        prog.clear()  # Clear the reference to the cplex object
        graph.clear()
        if solution.feasible:
            print("Feasible!")
            break
    return graph_container, solution, computation_time


def solve_graphs(graph_containers, alpha, L_max, N_max, D, K):
    """Solve repeater allocation problem for a collection of graphs.

    Parameters
    ----------
    graph_containers : list
        Contains graph container objects.
    alpha : float
        Small number used to set secondary objective.
    L_max : float
        Maximum elementary-link length.
    N_max : int
        Maximum number of repeaters on path.
    D : int
        Quantum-repeater capacity.
    K : int
        Robustness parameter.

    Returns
    -------
    solutions : list
        Contains solutions. solutions[i] corresponds to graph_containers[i].

    """
    solutions = []
    for graph_container in graph_containers:
        prog = LinkBasedFormulation(graph_container=graph_container, D=D, K=K, alpha=alpha, L_max=L_max,
                                    N_max=N_max)
        solution, _ = prog.solve()
        if 'infeasible' in solution.get_status_string():
            raise ValueError("Not all graphs allow for a solution of the repeater allocation problem for the"
                             "specified parameters.")
        solutions.append(solution)
    return solutions


if __name__ == "__main__":

<<<<<<< HEAD
    computation_time_vs_number_of_nodes(n_min=20, n_max=200, n_step=10, num_graphs=10, radius=0.9, L_max=0.9, N_max=6,
                                                                                        D=4, K=6, alpha=0)
=======
    results = RandomGraphScan(scan_param_name="k",
                              scan_param_min=1,
                              scan_param_max=6,
                              scan_param_step=1,
                              num_graphs=0,
                              num_nodes=25,
                              radius=0.9,
                              alpha=1 / 250,
                              L_max=0.9,
                              R_max=6,
                              D=4,
                              k=6)
    # results.solve()
    filename = "effect_of_k_v4.p"
    results.save(filename)
    # results = pickle.load(open(filename, "rb"))
    other_filename = "effect_of_Lmax_v4.p"
    other_results = pickle.load(open(other_filename, "rb"))
    results.add_graphs_from_other_random_graph_scan(other_results)
    results.save(filename)
    results.solve()
    results.save(filename)
    # for _ in range(99):
    #     results.generate_new_graphs(10)
    #     results.solve()
    #     results.save(filename)

    # plot_random_graph_scan(random_graph_scan=results,
    #                       quantity="min_node_connectivity",
    #                       ylabel="Average Node Connectivity")
    print(results.computation_time)
>>>>>>> f38e73ec
<|MERGE_RESOLUTION|>--- conflicted
+++ resolved
@@ -437,39 +437,5 @@
 
 if __name__ == "__main__":
 
-<<<<<<< HEAD
-    computation_time_vs_number_of_nodes(n_min=20, n_max=200, n_step=10, num_graphs=10, radius=0.9, L_max=0.9, N_max=6,
-                                                                                        D=4, K=6, alpha=0)
-=======
-    results = RandomGraphScan(scan_param_name="k",
-                              scan_param_min=1,
-                              scan_param_max=6,
-                              scan_param_step=1,
-                              num_graphs=0,
-                              num_nodes=25,
-                              radius=0.9,
-                              alpha=1 / 250,
-                              L_max=0.9,
-                              R_max=6,
-                              D=4,
-                              k=6)
-    # results.solve()
-    filename = "effect_of_k_v4.p"
-    results.save(filename)
-    # results = pickle.load(open(filename, "rb"))
-    other_filename = "effect_of_Lmax_v4.p"
-    other_results = pickle.load(open(other_filename, "rb"))
-    results.add_graphs_from_other_random_graph_scan(other_results)
-    results.save(filename)
-    results.solve()
-    results.save(filename)
-    # for _ in range(99):
-    #     results.generate_new_graphs(10)
-    #     results.solve()
-    #     results.save(filename)
-
-    # plot_random_graph_scan(random_graph_scan=results,
-    #                       quantity="min_node_connectivity",
-    #                       ylabel="Average Node Connectivity")
-    print(results.computation_time)
->>>>>>> f38e73ec
+    computation_time_vs_number_of_nodes(n_min=10, n_max=110, n_step=10, num_graphs=100, radius=0.9, L_max=1, N_max=6,
+                                        D=8, K=2, alpha=0)
