from formulations import LinkBasedFormulation
from graph_tools import GraphContainer, create_graph_and_partition
import numpy as np
import matplotlib.pyplot as plt
from datetime import datetime
import pickle
import networkx as nx
from copy import deepcopy
import time
import pandas as pd


class RandomGraphScan:
    """Data holder for parameter scan over population of random graphs.

    Parameters
    ----------
    scan_param_name : str
        Name of parameter that should be scanned over. Can be "L_max", "R_max", "D" or "k".
    scan_param_min : float
        Minimal value for parameter scan.
    scan_param_max : float
        Maximal value for parameter scan.
    scan_param_step : float
        Step size of parameter scan.
    num_graphs : int
        Number of feasible graphs required.
    num_nodes : int
        Total number of nodes in each random graph.
    radius : float
        Radius of random geometric graphs (all nodes within this distance of one another are connected by an edge).
    alpha : float
        Small number used to set secondary objective.
    L_max : int  # TODO: why can't this be a float?
        Maximum elementary-link length.
    R_max : int
        Maximum number of repeaters on path.
    D : int
        Quantum-repeater capacity.
    k : int
        Robustness parameter.

    Notes
    -----
    Value of parameter which is specified with scan_param_name is discarded.

    """

    def __init__(self, scan_param_name, scan_param_min, scan_param_max, scan_param_step,
                 num_graphs, num_nodes, radius, alpha, L_max, R_max, D, k):

        self.scan_param_name = scan_param_name
        self.scan_param_min = scan_param_min
        self.scan_param_max = scan_param_max
        self.scan_param_step = scan_param_step
        num_data_points = int(np.ceil((scan_param_max - scan_param_min) / scan_param_step + 1))
        self.range = np.linspace(start=scan_param_min,
                                 stop=scan_param_max,
                                 num=num_data_points)
        # self.num_graphs = 0
        self.num_nodes = num_nodes
        self.radius = radius
        self.L_max = L_max
        self.R_max = R_max
        self.D = D
        self.k = k
        self.alpha = alpha
        self.graphs = []
        self.solutions_data = {}
        self.computation_time = 0
        self.most_restrictive_parameters = {"L_max": L_max,
                                            "R_max": R_max,
                                            "D": D,
                                            "k": k}

        # set scan parameter to most restrictive value
        if scan_param_name == "L_max":
            self.most_restrictive_parameters["L_max"] = scan_param_min
        elif scan_param_name == "R_max":
            self.most_restrictive_parameters["R_max"] = scan_param_min
        elif scan_param_name == "D":
            self.most_restrictive_parameters["D"] = scan_param_min
        elif scan_param_name == "k":
            self.most_restrictive_parameters["k"] = scan_param_max
        else:
            raise ValueError("scan_param_name must be either L_max, R_max, D or k. Instead, it is {}."
                             .format(scan_param_name))

        # generate population of graphs which are feasible for most restrictive values
        self.generate_new_graphs(num_graphs)

    def generate_new_graphs(self, num_extra_graphs):
        """Increase graph population. Requires solve to be called again.

        Parameters
        ----------
        num_extra_graphs : int
            Number of graphs to be added to the population of each data point.

        Note
        ----
        Graphs are chosen such that they are feasible to solve for the most restrictive point of the parameter scan.
        This guarantees that there is a feasible solution for every graph at every data point.

        """

        print("adding {} graphs".format(num_extra_graphs))
        # self.num_graphs += num_extra_graphs
        start_time = time.time()
        new_graphs, new_solutions = generate_feasible_graphs(num_graphs=num_extra_graphs,
                                                             num_nodes=self.num_nodes,
                                                             radius=self.radius,
                                                             alpha=self.alpha,
                                                             **self.most_restrictive_parameters)
        self.graphs += new_graphs
        new_solutions_data = [solution.get_solution_data() for solution in new_solutions]
        if self.most_restrictive_parameters[self.scan_param_name] in self.solutions_data.keys():
            self.solutions_data[self.most_restrictive_parameters[self.scan_param_name]] += new_solutions_data
        else:
            self.solutions_data.update({self.most_restrictive_parameters[self.scan_param_name]: new_solutions_data})
        calculation_time = time.time() - start_time
        print("Adding {} graphs succeeded after {} seconds.".format(num_extra_graphs, calculation_time))
        self.computation_time += calculation_time
        assert len(self.solutions_data[self.most_restrictive_parameters[self.scan_param_name]]) == self.num_graphs

    def add_graphs_from_other_random_graph_scan(self, other_random_graph_scan, overwrite=False):
        """Add graphs from another instance of RandomGraphScan, so they can be reused.

        Parameters
        ----------
        other_random_graph_scan : RandomGraphScan instance
            Object holding the graphs which you want to add to this object.
        overwrite : bool
            If true, existing graphs are removed when adding the new graphs. All existing solutions are deleted.
        """
        if not isinstance(other_random_graph_scan, RandomGraphScan):
            raise TypeError("Can only add graphs from a RandomGraphScan object.")
        if self.num_nodes != other_random_graph_scan.num_nodes:
            raise TypeError("Can only add graphs fi the other RandomGraphsScan object has the same number of nodes.")
        if self.radius != other_random_graph_scan.radius:
            raise TypeError("Can only add graphs fi the other RandomGraphsScan object has the same radius.")
        if self.most_restrictive_parameters != other_random_graph_scan.most_restrictive_parameters:
            raise TypeError("Can only add graphs if the other RandomGraphScan object has the same set of most "
                            "restrictive values.")
        print("Adding {} graphs!".format(other_random_graph_scan.num_graphs))
        if not overwrite:
            self.graphs += other_random_graph_scan.graphs
        else:
            self.graphs = other_random_graph_scan.graphs
            self.solutions_data = {}

    def solve(self, overwrite=False):
        """Find the solutions. Can be computationally heavy.

        Parameters
        ----------
        overwrite : bool
            If true, existing solutions are discarded, and all graphs are solved again for each data point.

        Note
        ----
        Does not recalculate solutions that were already found in the past.

        """

        parameters = deepcopy(self.most_restrictive_parameters)
        for value in self.range:
            if value in self.solutions_data.keys() and not overwrite:
                solutions_data_this_value = self.solutions_data[value]
                num_missing_solutions = self.num_graphs - len(solutions_data_this_value)
            else:
                solutions_data_this_value = []
                num_missing_solutions = self.num_graphs
            print("solving {} graphs for {} = {}".format(num_missing_solutions, self.scan_param_name, value))
            start_time = time.time()
            if num_missing_solutions != 0:
                # skip if all solutions are already present for this parameter value
                parameters.update({self.scan_param_name: value})
                graphs_without_solution = self.graphs[-num_missing_solutions:]
                for graph in graphs_without_solution:
                    [new_solution] = solve_graphs(graph_containers=[graph],
                                                  alpha=self.alpha,
                                                  **parameters)
                    solutions_data_this_value.append(new_solution.get_solution_data())
            calculation_time = time.time() - start_time
            print("Solving {} graphs succeeded after {} seconds.".format(num_missing_solutions, calculation_time))
            self.computation_time += calculation_time
            assert len(solutions_data_this_value) == self.num_graphs
            self.solutions_data.update({value: solutions_data_this_value})

    def save(self, save_name):
        """Save object as pickle.

        Parameters
        ----------
        save_name : str
            Name/path to which the object will be saved.

        Note
        ----
        This object can be loaded using
        random_graph_scan = pickle.load(open(save_name, "rb"))

        """

        pickle.dump(self, open(save_name, "wb"))

    @property
    def num_graphs(self):
        return len(self.graphs)


def plot_random_graph_scan(random_graph_scan, quantity, ylabel):
    """Plot a quantity, evaluated on solutions, as a parameter scan over random geometric graphs.

    Parameters
    ----------
    random_graph_scan : RandomGraphScan object
        Random graph scan data to plot.
    quantity : str
        Name of quantity which should be plotted on the y-axis.
    ylabel : str
        Label to put on y-axis.

    """

    quantity_average = []
    quantity_error = []
    for value in random_graph_scan.range:
        if value not in random_graph_scan.solutions_data.keys():
            raise ValueError("No solutions available for {}={}, cannot process."
                             .format(random_graph_scan.scan_param_name, value))
        solutions_data_this_value = random_graph_scan.solutions_data[value]
        quantity_list = []
        for solution_data in solutions_data_this_value:
            quantity_list.append(solution_data[quantity])
        quantity_average.append(np.mean(quantity_list))
        quantity_error.append(np.std(quantity_list) / np.sqrt(len(quantity_list)))
    plt.errorbar(x=random_graph_scan.range, y=quantity_average, yerr=quantity_error)
    plt.ylabel(ylabel)
    plt.xlabel(random_graph_scan.scan_param_name)
    plt.show()


def generate_feasible_graphs(num_graphs, num_nodes, radius, alpha, L_max, R_max, D, k):
    """Generate a population of geometric random graphs with feasible solutions for specified parameters.

    Parameters
    ----------
    num_graphs : int
        Number of feasible graphs required.
    num_nodes : int
        Total number of nodes in each random graph.
    radius : float
        Radius of random geometric graphs (all nodes within this distance of one another are connected by an edge).
    alpha : float
        Small number used to set secondary objective.
    L_max : int  # TODO: why can't this be a float?
        Maximum elementary-link length.
    R_max : int
        Maximum number of repeaters on path.
    D : int
        Quantum-repeater capacity.
    k : int
        Robustness parameter.

    Returns
    -------
    graph_containers : list
        Contains number_of_graphs graph container objects.
    solutions : list
        Contains number_of_graphs solutions. solutions[i] corresponds to graph_containers[i].

    """

    graph_containers, solutions = [], []
    number_of_found_graphs = 0
    number_of_tries = 0
    while number_of_found_graphs < num_graphs:
        number_of_tries += 1
        if number_of_tries == 10000 and number_of_found_graphs == 0:
            raise RuntimeError("Could not find a feasible graph in 100 tries.")
        graph = create_graph_and_partition(num_nodes=num_nodes, radius=radius, draw=False)
        if graph is None:
            print("generated graph is None")  # TODO: why does this sometimes happen?
            continue
        if not nx.is_connected(graph):
            continue
        graph_container = GraphContainer(graph)
        prog = LinkBasedFormulation(graph_container=graph_container, D=D, K=k, alpha=alpha, L_max=L_max,
                                    N_max=R_max)
        solution, _ = prog.solve()
        if 'infeasible' in solution.get_status_string():
            continue
        graph_containers.append(graph_container)
        solutions.append(solution)
        number_of_found_graphs += 1
    return graph_containers, solutions


def solve_graphs(graph_containers, alpha, L_max, R_max, D, k):
    """Solve repeater allocation problem for a collection of graphs.

    Parameters
    ----------
    graph_containers : list
        Contains graph container objects.
    alpha : float
        Small number used to set secondary objective.
    L_max : int  # TODO: why can't this be a float?
        Maximum elementary-link length.
    R_max : int
        Maximum number of repeaters on path.
    D : int
        Quantum-repeater capacity.
    k : int
        Robustness parameter.

    Returns
    -------
    solutions : list
        Contains solutions. solutions[i] corresponds to graph_containers[i].

    """
    solutions = []
    for graph_container in graph_containers:
        prog = LinkBasedFormulation(graph_container=graph_container, D=D, K=k, alpha=alpha, L_max=L_max,
                                    N_max=R_max)
        solution, _ = prog.solve()
        if 'infeasible' in solution.get_status_string():
            raise ValueError("Not all graphs allow for a solution of the repeater allocation problem for the"
                             "specified parameters.")
        solutions.append(solution)
    return solutions


if __name__ == "__main__":

<<<<<<< HEAD
    results = RandomGraphScan(scan_param_name="k",
                              scan_param_min=1,
                              scan_param_max=6,
                              scan_param_step=1,
                              num_graphs=0,
                              num_nodes=25,
                              radius=0.9,
                              alpha=1 / 250,
                              L_max=0.9,
                              R_max=6,
                              D=4,
                              k=6)
    # results.solve()
    filename = "effect_of_k_v4.p"
    results.save(filename)
    # results = pickle.load(open(filename, "rb"))
    other_filename = "effect_of_Lmax_v4.p"
    other_results = pickle.load(open(other_filename, "rb"))
    results.add_graphs_from_other_random_graph_scan(other_results)
    results.save(filename)
    results.solve()
    results.save(filename)
    # for _ in range(99):
    #     results.generate_new_graphs(10)
    #     results.solve()
    #     results.save(filename)

    # plot_random_graph_scan(random_graph_scan=results,
    #                       quantity="min_node_connectivity",
    #                       ylabel="Average Node Connectivity")
    print(results.computation_time)
=======
    res = pickle.load(open("k_1_6_D_4_v2.p", "rb"))
    print(res.num_nodes, res.L_max, res.R_max, res.D, res.k, res.scan_param_name, res.radius)
    first_key = list(res.solutions_data.keys())[0]
    num_data_points = len(res.solutions_data[first_key])
    print(res.computation_time / (num_data_points * len(list(res.solutions_data.keys()))))
    print("num data points:", num_data_points)
    for key in res.solutions_data.keys():
        num_reps = []
        min_node_con = []
        for i in range(num_data_points):
            # print(res.solutions_data[key][i]['num_reps'])
            num_reps.append(res.solutions_data[key][i]['num_reps'])
            min_node_con.append(res.solutions_data[key][i]['min_node_connectivity'])
        print("{} = {}, avg_n_reps = {}, std_n_reps = {}, avg_mnc = {}, std_mnc = {}".format(res.scan_param_name, key,
                                                                                             np.mean(num_reps),
                                                                                             np.std(num_reps),
                                                                                             np.mean(min_node_con),
                                                                                             np.std(min_node_con)))
    # pd.DataFrame(res.solutions_data).to_csv("effect_of_D.csv", sep="\t", index=False)
    # results = RandomGraphScan(scan_param_name="L_max",
    #           scan_param_min=0.5,
    #           scan_param_max=1.2,
    #           scan_param_step=.1,
    #           num_graphs=50,
    #           num_nodes=25,
    #           radius=0.9,
    #           alpha=1 / 250,
    #           L_max=1,
    #           R_max=6,
    #           D=8,
    #           k=2)
    # results.solve()
    # results.save("results.p")
    # filename = "effect_of_k.p"
    # results = pickle.load(open(filename, "rb"))
    # # print(results.num_graphs)
    # for _ in range(1):
    # # plot_num_repeaters(effect_of_Lmax)
    #    results.add_graphs(50)
    #    results.solve()
    #    results.save(filename)
    #    #plot_random_graph_scan(random_graph_scan=effect_of_Lmax,
    #    #                       quantity="min_node_connectivity",
    #    #                       ylabel="Average Node Connectivity")
    #    print(results.computation_time)
>>>>>>> 918a90fc
<|MERGE_RESOLUTION|>--- conflicted
+++ resolved
@@ -336,7 +336,6 @@
 
 if __name__ == "__main__":
 
-<<<<<<< HEAD
     results = RandomGraphScan(scan_param_name="k",
                               scan_param_min=1,
                               scan_param_max=6,
@@ -367,51 +366,4 @@
     # plot_random_graph_scan(random_graph_scan=results,
     #                       quantity="min_node_connectivity",
     #                       ylabel="Average Node Connectivity")
-    print(results.computation_time)
-=======
-    res = pickle.load(open("k_1_6_D_4_v2.p", "rb"))
-    print(res.num_nodes, res.L_max, res.R_max, res.D, res.k, res.scan_param_name, res.radius)
-    first_key = list(res.solutions_data.keys())[0]
-    num_data_points = len(res.solutions_data[first_key])
-    print(res.computation_time / (num_data_points * len(list(res.solutions_data.keys()))))
-    print("num data points:", num_data_points)
-    for key in res.solutions_data.keys():
-        num_reps = []
-        min_node_con = []
-        for i in range(num_data_points):
-            # print(res.solutions_data[key][i]['num_reps'])
-            num_reps.append(res.solutions_data[key][i]['num_reps'])
-            min_node_con.append(res.solutions_data[key][i]['min_node_connectivity'])
-        print("{} = {}, avg_n_reps = {}, std_n_reps = {}, avg_mnc = {}, std_mnc = {}".format(res.scan_param_name, key,
-                                                                                             np.mean(num_reps),
-                                                                                             np.std(num_reps),
-                                                                                             np.mean(min_node_con),
-                                                                                             np.std(min_node_con)))
-    # pd.DataFrame(res.solutions_data).to_csv("effect_of_D.csv", sep="\t", index=False)
-    # results = RandomGraphScan(scan_param_name="L_max",
-    #           scan_param_min=0.5,
-    #           scan_param_max=1.2,
-    #           scan_param_step=.1,
-    #           num_graphs=50,
-    #           num_nodes=25,
-    #           radius=0.9,
-    #           alpha=1 / 250,
-    #           L_max=1,
-    #           R_max=6,
-    #           D=8,
-    #           k=2)
-    # results.solve()
-    # results.save("results.p")
-    # filename = "effect_of_k.p"
-    # results = pickle.load(open(filename, "rb"))
-    # # print(results.num_graphs)
-    # for _ in range(1):
-    # # plot_num_repeaters(effect_of_Lmax)
-    #    results.add_graphs(50)
-    #    results.solve()
-    #    results.save(filename)
-    #    #plot_random_graph_scan(random_graph_scan=effect_of_Lmax,
-    #    #                       quantity="min_node_connectivity",
-    #    #                       ylabel="Average Node Connectivity")
-    #    print(results.computation_time)
->>>>>>> 918a90fc
+    print(results.computation_time)