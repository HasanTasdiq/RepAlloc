--- conflicted
+++ resolved
@@ -1,347 +1,340 @@
-import cplex
-import networkx as nx
-import numpy as np
-import time
-import datetime
-from solution import Solution
-
-
-class Formulation:
-    """
-    Base class for a integer linear program (ILP) formulation for solving repeater allocation.
-    This is subclassed to construct both the link- and path-based formulations.
-
-    Parameters
-    ----------
-    graph_container : GraphContainer object
-        Graph container that contains the graph and some convenient pre-computed properties.
-    N_max : int
-        Maximum number of allowed repeaters on a path per source-destination pair. Assumed to be equal for all pairs.
-        Its value is upper bounded by the total number of possible repeater node locations in the graph.
-    L_max : float
-        Maximum elementary link length per source-destination pair. Assumed to be equal for all pairs.
-    D : int
-        Capacity parameter, which denotes the number of quantum-communication sessions that one quantum repeater
-        can facilitate simultaneously. Assumed to be equal for all repeater nodes. Its value is upper bounded by the
-        number of unique source-destination pairs.
-    K : int
-        Required robustness-parameter, which denotes the number of quantum-repeater nodes and elementary links that
-        must be incapacitated before network operation is compromised. Assumed to be equal for all pairs. Its value is
-        upper bounded by the total number of repeaters plus one.
-    alpha : float , optional
-        Parameter with which the combined elementary link costs should be scaled. If this is set to 0, only the total
-        number of repeaters is minimized. For any positive value of alpha, setting it too low can cause errors in the
-        numerical precision of the solver, while a too high value can cause the optimal repeater placement to be
-        affected (when the second term in the objective value exceeds 1).
-    read_from_file : bool, optional
-        Whether the formulation should be constructed from scratch or read from a file. Can be used if constructing
-        the program takes a long time and one wants to generate results on this same graph (e.g. the Colt data set).
-    """
-
-    def __init__(self, graph_container, N_max: int, L_max: float, D: int, K: int, alpha=0., read_from_file=False):
-        self.graph_container = graph_container
-        if N_max < 1:
-            raise ValueError("N_max must be a non-negative integer.")
-        elif N_max > self.graph_container.num_repeater_nodes:
-            print("Value of N_max exceeds the total number of repeaters {}. Manually set to {}.".format(
-                self.graph_container.num_repeater_nodes, self.graph_container.num_repeater_nodes))
-            N_max = self.graph_container.num_repeater_nodes
-        self.N_max = N_max
-        self._check_if_feasible(L_max)
-        self.L_max = L_max
-        if D < 0:
-            raise ValueError("D must be a positive integer.")
-        elif D > self.graph_container.num_unique_pairs:
-            print("Value of D exceeds the total number of source-destination pairs {}. Manually set to {}".format(
-                self.graph_container.num_unique_pairs, self.graph_container.num_unique_pairs))
-            D = self.graph_container.num_unique_pairs
-        self.D = D
-        if K < 1 or K > self.graph_container.num_repeater_nodes + 1:
-            raise ValueError("K must be a positive integer that cannot exceed the total number of repeaters plus one.")
-        self.K = K
-        if alpha < 0:
-            raise ValueError("alpha must be a non-negative float")
-        self.alpha = alpha
-        self.read_from_file = read_from_file
-        # Variable map for linking an abstract CPLEX variable to an actual path or elementary link
-        self.varmap = {}
-        # Create new CPLEX problem and set the mip tolerance
-        self.cplex = cplex.Cplex()
-        # Default value is 1e-4, but in `graph_tools._compute_dist_cartesian' the costs are rounded to 5 decimals, so
-        # set tolerance to 1e-6.
-        self.cplex.parameters.mip.tolerances.mipgap.set(1e-6)
-        # Suppress output of CPLEX (comment to receive output statistics)
-        self.cplex.set_log_stream(None)
-        # self.prob.set_error_stream(None)
-        # self.prob.set_warning_stream(None)
-        self.cplex.set_results_stream(None)
-        if read_from_file:
-            # Read from file (use this when ILP takes very long to construct)
-            self.cplex.read("colt_with_QIA_cities.lp")
-        else:
-            # Set objective sense to minimization
-            self.cplex.objective.set_sense(self.cplex.objective.sense.minimize)
-            # Time and add constraints and variables
-            start_time = time.time()
-            self._add_constraints()
-            self._add_variables()
-            comp_time = datetime.timedelta(seconds=time.time() - start_time)
-            # print("Constructing program takes: {} s".format(comp_time))
-            # print('Total number of variables: {} (expected at most {} variables)'
-            #       .format(self.prob.variables.get_num(), self._compute_expected_number_of_variables()))
-            # # Write linear program to text file for debugging purposes
-            # self.prob.write("test_form.lp")
-
-    def _check_if_feasible(self, L_max):
-        """Check whether a feasible solution can exist with the provided value of L_max."""
-        if L_max < 0:
-            raise ValueError("L_max must be a positive float.")
-        for end_node in self.graph_container.end_nodes:
-            for edge in self.graph_container.graph.edges(end_node):
-                edge_length = self.graph_container.graph[edge[0]][edge[1]]['length']
-                if edge_length <= L_max:
-                    # There is at least one edge that can be used to 'leave' this node
-                    break
-            else:
-                raise ValueError("No feasible solution exists! There are no edges leaving {} with length smaller than "
-                                 "or equal to {}".format(end_node, L_max))
-
-    def _compute_expected_number_of_variables(self) -> int:
-        """Compute the expected number of variables for L_max -> infty and N_max -> |R| + 1."""
-        pass
-
-    def _add_constraints(self):
-        """Base attribute for adding constraints to the formulation. Should be overwritten."""
-        pass
-
-    def _add_variables(self):
-        """Base attribute for adding variables to the formulations. Should be overwritten."""
-        pass
-
-    def solve(self):
-        """Solve the formulation and return the Solution object as well as the computation time."""
-        starttime = self.cplex.get_time()
-        self.cplex.solve()
-        comp_time = self.cplex.get_time() - starttime
-        sol = Solution(self)
-        return sol, comp_time
-
-    def clear(self):
-        """Clear the reference to the CPLEX object to free up memory when creating multiple formulations."""
-        self.cplex.end()
-
-
-class LinkBasedFormulation(Formulation):
-    """Subclass for the link-based formulation, which can be found in TODO: add paper reference."""
-    def __init__(self, graph_container, N_max, L_max, K, D, alpha, read_from_file=False):
-        super().__init__(graph_container=graph_container, N_max=N_max, L_max=L_max, D=D, K=K, alpha=alpha,
-                         read_from_file=read_from_file)
-
-    def _compute_expected_number_of_variables(self):
-        num_vars = (self.graph_container.num_repeater_nodes * (self.graph_container.num_repeater_nodes + 1) + 1) \
-                   * len(self.graph_container.unique_end_node_pairs) * self.K + self.graph_container.num_repeater_nodes
-        return int(num_vars)
-
-    def _add_constraints(self):
-        """Add all the constraints of the link-based formulation. Note that the constraint that uses L_max is
-        incorporated in `self._add_variables`. TODO: add paper reference to constraint."""
-        # Use some local references for shorter notation
-        prob = self.cplex
-        rep_nodes = self.graph_container.possible_rep_nodes
-        num_repeater_nodes = self.graph_container.num_repeater_nodes
-        # Constraints for linking the x and y variables
-        link_xy_con_names = ['LinkXYCon_' + s for s in rep_nodes]
-        prob.linear_constraints.add(rhs=[0] * num_repeater_nodes, senses=['L'] * num_repeater_nodes,
-                                    names=link_xy_con_names)
-        # Add constraints per unique pair and for every value of K
-        for q in self.graph_container.unique_end_node_pairs:
-            pairname = "(" + q[0] + "," + q[1] + ")"
-            # Constraint that enforces that the path from s to t can be used at most once
-            prob.linear_constraints.add(rhs=[1], senses=['L'], names=['STCon' + pairname])
-            # Constraint for generating K node-disjoint paths (note that this has no effect for K = 1)
-            disjoint_con_names = []
-            for u in rep_nodes + [q[0]]:
-                disjoint_con_names.append('DisLinkCon' + pairname + '_' + u)
-            num_cons = len(disjoint_con_names)
-            prob.linear_constraints.add(rhs=[1] * num_cons, senses=['L'] * num_cons, names=disjoint_con_names)
-            for k in range(1, self.K + 1):
-                # Each source should have exactly one outgoing arc
-                prob.linear_constraints.add(rhs=[1], senses=['E'], names=['SourceCon' + pairname + '#' + str(k)])
-                flow_cons_names = ['FlowCon' + pairname + "_" + s + '#' + str(k) for s in rep_nodes]
-                # Each regular node should have equal inflow and outflow
-                prob.linear_constraints.add(rhs=[0] * num_repeater_nodes, senses=['E'] * num_repeater_nodes,
-                                            names=flow_cons_names)
-                # Each sink should have exactly one ingoing arc
-                prob.linear_constraints.add(rhs=[-1], senses=['E'], names=['SinkCon' + pairname + '#' + str(k)])
-                # Constraint for maximum number of repeaters per (s,t) pair
-                prob.linear_constraints.add(rhs=[self.N_max], senses=['L'], names=['MaxRepCon' + pairname + '#' +
-                                                                                   str(k)])
-
-    def _add_variables(self):
-        """Generate all the variables of the link-based formulation, add them to the correct corresponding constraints
-        and also to the objective function if alpha is greater than zero."""
-        # Use some local references for shorter notation
-        graph = self.graph_container.graph
-        rep_nodes = self.graph_container.possible_rep_nodes
-        # Add y_i variables with a column only in the x-y linking constraints and the objective function. Note that
-        # we actually implement sum_{q in Q} sum_{v: (u, v) in E_q} sum_{K = 1}^K x_{uv}^{q,K} - D y_u <= 0 since
-        # all decision variables must be on the left-hand side for CPLEX.
-        var_names = ['y_' + i for i in rep_nodes]
-        # Node that if we want to add 6 variables, we need to have 6 separate SparsePairs
-        link_constr_column = []
-        [link_constr_column.extend([cplex.SparsePair(ind=['LinkXYCon_' + i], val=[-self.D])]) for i in rep_nodes]
-        self.cplex.variables.add(obj=[1.0] * len(rep_nodes), names=var_names, ub=[1.0] * len(rep_nodes),
-                                 types=['B'] * len(rep_nodes), columns=link_constr_column)
-        # Start with finding shortest paths once and store them in a dictionary for later use
-        shortest_path_dict = {}
-        for i in rep_nodes:
-            for j in rep_nodes:
-                if i != j:
-                    # Use NetworkX to generate the shortest path with Dijkstra's algorithm
-                    (path_cost, sp) = nx.single_source_dijkstra(G=graph, source=i, target=j, weight='length')
-                    # Store the path cost and the shortest path itself as a tuple in the dictionary
-                    shortest_path_dict[(i, j)] = (path_cost, sp)
-        for q in self.graph_container.unique_end_node_pairs:
-            pairname = "(" + q[0] + "," + q[1] + ")"
-            for i in rep_nodes + [q[0]]:
-                for j in rep_nodes + [q[1]]:
-                    if not i == j:
-                        # Skip paths where source and sink are equal or paths that start (end) at the sink (source)
-                        # And also skip paths that start or end at a city not in the currently considered pair
-                        if i in rep_nodes and j in rep_nodes:
-                            # We have already pre-computed this path
-                            (path_cost, sp) = shortest_path_dict[(i, j)]
-                        else:
-                            # Find shortest (s,t), (s,j) or (i,t) path
-                            (path_cost, sp) = nx.single_source_dijkstra(G=graph, source=i, target=j, weight='length')
-                        # Exclude elementary links of which the length exceeds L_max, which replaces the L_max
-                        # constraint of the formulation
-                        if path_cost <= self.L_max:
-                            for k in range(1, self.K + 1):
-                                # Select correct constraints for this elementary links variable
-                                if i == q[0]:  # Node i is the source
-                                    if j == q[1]:  # Node j is the sink
-                                        column = [cplex.SparsePair(ind=['SourceCon' + pairname + '#' + str(k),
-                                                                        'SinkCon' + pairname + '#' + str(k),
-                                                                        'STCon' + pairname],
-                                                                   val=[1.0, -1.0, 1.0])]
-                                    else:  # Node j is a possible repeater node
-                                        column = [cplex.SparsePair(ind=['SourceCon' + pairname + '#' + str(k),
-                                                                        'FlowCon' + pairname + "_" + str(j) + '#' + str(k),
-                                                                        'MaxRepCon' + pairname + '#' + str(k),
-                                                                        'DisLinkCon' + pairname + '_' + j,
-                                                                        'LinkXYCon_' + j],
-                                                                   val=[1.0, -1.0, 1.0, 1.0, 1.0])]
-                                else:  # Node i is a possible repeater node (note that i cannot be the sink)
-                                    if j == q[1]:  # Node j is the sink
-                                        column = [cplex.SparsePair(ind=['SinkCon' + pairname + '#' + str(k),
-                                                                        'FlowCon' + pairname + "_" + str(i) + '#' + str(k)],
-                                                                   val=[-1.0, 1.0])]
-                                    else:  # Node j is also a possible repeater node (note that j cannot be the source)
-                                        column = [cplex.SparsePair(ind=['FlowCon' + pairname + "_" + str(i) + '#' + str(k),
-                                                                        'FlowCon' + pairname + "_" + str(j) + '#' + str(k),
-                                                                        'MaxRepCon' + pairname + '#' + str(k),
-                                                                        'DisLinkCon' + pairname + '_' + j,
-                                                                        'LinkXYCon_' + j],
-                                                                   val=[1.0, -1.0, 1.0, 1.0, 1.0])]
-<<<<<<< HEAD
-                                # Add x_{ij}^{q,K} variables
-                                cplex_var = self.prob.variables.add(obj=[self.alpha * path_cost], ub=[1],
-                                                                    columns=column, types=['B'],
-                                                                    names=["x" + pairname + "_" + str(i) + "," + str(j)
-=======
-                                # Add x_{ij}^{q,k} variables
-                                cplex_var = self.cplex.variables.add(obj=[self.alpha * path_cost], ub=[1],
-                                                                     columns=column, types=['B'],
-                                                                     names=["x" + pairname + "_" + str(i) + "," + str(j)
->>>>>>> 4c41c67b
-                                                                           + '#' + str(k)])
-                                # Add it to our variable map for future reference
-                                self.varmap[cplex_var[0]] = (q, sp, path_cost)
-
-
-class PathBasedFormulation(Formulation):
-    """Subclass for the path-based formulation, which can be found in TODO: add paper reference."""
-    def __init__(self, graph_container, L_max, N_max, K, D, alpha, read_from_file=False):
-        super().__init__(graph_container=graph_container, L_max=L_max, N_max=N_max, K=K,
-                         D=D, alpha=alpha, read_from_file=read_from_file, )
-
-    def _compute_expected_number_of_variables(self):
-        num_vars_per_pair = 1
-        for r in range(1, self.N_max + 1):
-            num_vars_per_pair += np.math.factorial(self.graph_container.num_repeater_nodes) / \
-                                 np.math.factorial(self.graph_container.num_repeater_nodes - r)
-        num_vars = self.graph_container.num_unique_pairs * num_vars_per_pair + self.graph_container.num_repeater_nodes
-        return int(num_vars)
-
-    def _add_constraints(self):
-        """Add the constraints of the path-based formulation. Note that the constraints that use L_max and N_max are
-        applied while adding the variables, since this requires less decision variables in total."""
-        # For short reference
-        num_repeater_nodes = self.graph_container.num_repeater_nodes
-        # Constraints for connecting each pair exactly K times. Note that this differs from the formulation in the paper
-        # because it is easier to implement this compared to defining all the sets P_q for all q in Q.
-        pair_con_names = ['PairCon' + "(" + q[0] + "," + q[1] + ")" for q in self.graph_container.unique_end_node_pairs]
-        self.cplex.linear_constraints.add(rhs=[float(self.K)] * self.graph_container.num_unique_pairs,
-                                          senses=['E'] * self.graph_container.num_unique_pairs, names=pair_con_names)
-        # Constraints for linking path variables to repeater variables
-        link_con_names = ['LinkCon_' + s for s in self.graph_container.possible_rep_nodes]
-        self.cplex.linear_constraints.add(rhs=[0] * num_repeater_nodes,
-                                          senses=['L'] * num_repeater_nodes, names=link_con_names)
-        # Constraints for disjoint elementary link paths
-        disjoint_con_names = []
-        for q in self.graph_container.unique_end_node_pairs:
-            pairname = "(" + q[0] + "," + q[1] + ")"
-            for u in self.graph_container.possible_rep_nodes + [q[0]]:
-                disjoint_con_names.append('NodeDisjointCon' + pairname + '_' + u)
-        self.cplex.linear_constraints.add(rhs=[1] * len(disjoint_con_names), senses=['L'] * len(disjoint_con_names),
-                                          names=disjoint_con_names)
-        # Add repeater variables with a column in the linking constraint. Note that we actually implement
-        # sum_{p in P} r_up x_p - D y_u <= 0 since all decision variables must be on the left-hand side for CPLEX.
-        var_names = ['y_' + s for s in self.graph_container.possible_rep_nodes]
-        # Node that if we want to add 6 variables, we need to have 6 separate SparsePairs
-        link_constr_column = []
-        [link_constr_column.extend([cplex.SparsePair(ind=['LinkCon_' + i],
-                                                     val=[-self.D])]) for i in self.graph_container.possible_rep_nodes]
-        # Note that these variables have a lower bound of 0 by default
-        self.cplex.variables.add(obj=[1] * num_repeater_nodes, names=var_names, ub=[1] * num_repeater_nodes,
-                                 types=['B'] * num_repeater_nodes, columns=link_constr_column)
-
-    def _add_variables(self):
-        """Generate all possible feasible paths that adhere to the L_max and N_max constraints and link them to the
-        corresponding constraints and possibly the objective function if alpha is greater than zero."""
-        for q in self.graph_container.unique_end_node_pairs:
-            pairname = "(" + q[0] + "," + q[1] + ")"
-            all_paths = []
-            # By construction a path starts at the source s
-            self._generate_paths(path=[q[0]], sink=q[1], r_up=[], w_p=0, all_paths=all_paths)
-            for tup in all_paths:
-                # Now generate a variable for each path
-                full_path = tup[0]
-                r_up = tup[1]
-                full_path_cost = tup[2]
-                # Note that these variables have a lower bound of 0 by default
-                indices = ['PairCon' + pairname] + ['LinkCon_' + i for i in r_up] + \
-                          ['NodeDisjointCon' + pairname + '_' + i for i in r_up]
-                column_contributions = [cplex.SparsePair(ind=indices, val=[1.0] * len(indices))]
-                cplex_var = self.cplex.variables.add(obj=[self.alpha * full_path_cost], ub=[1.0], types=['B'],
-                                                     columns=column_contributions)
-                # Add it to our variable map for future reference
-                self.varmap[cplex_var[0]] = (q, full_path, r_up, full_path_cost)
-
-    def _generate_paths(self, path, sink, r_up, w_p, all_paths):
-        """Function for recursively generating all (s, t) paths, together with the corresponding parameters r_up and
-        w_p, where w_p denotes the total cost (length) of path p."""
-        # Generate a path from here to the sink t
-        (path_cost, sp) = nx.single_source_dijkstra(G=self.graph_container.graph, source=path[-1],
-                                                    target=sink, weight='length')
-        if path_cost <= self.L_max:
-            all_paths.append((path + sp[1:], r_up, w_p + path_cost))
-        if len(r_up) < self.N_max:
-            for rep_node in self.graph_container.possible_rep_nodes:
-                if rep_node not in r_up and rep_node in nx.descendants(G=self.graph_container.graph, source=path[-1]):
-                    (path_cost, sp) = nx.single_source_dijkstra(G=self.graph_container.graph, source=path[-1],
-                                                                target=rep_node, weight='length')
-                    if path_cost <= self.L_max:
-                        self._generate_paths(path=path + sp[1:], sink=sink, r_up=r_up + [rep_node], w_p=w_p + path_cost,
-                                             all_paths=all_paths)
+import cplex
+import networkx as nx
+import numpy as np
+import time
+import datetime
+from solution import Solution
+
+
+class Formulation:
+    """
+    Base class for a integer linear program (ILP) formulation for solving repeater allocation.
+    This is subclassed to construct both the link- and path-based formulations.
+
+    Parameters
+    ----------
+    graph_container : GraphContainer object
+        Graph container that contains the graph and some convenient pre-computed properties.
+    N_max : int
+        Maximum number of allowed repeaters on a path per source-destination pair. Assumed to be equal for all pairs.
+        Its value is upper bounded by the total number of possible repeater node locations in the graph.
+    L_max : float
+        Maximum elementary link length per source-destination pair. Assumed to be equal for all pairs.
+    D : int
+        Capacity parameter, which denotes the number of quantum-communication sessions that one quantum repeater
+        can facilitate simultaneously. Assumed to be equal for all repeater nodes. Its value is upper bounded by the
+        number of unique source-destination pairs.
+    K : int
+        Required robustness-parameter, which denotes the number of quantum-repeater nodes and elementary links that
+        must be incapacitated before network operation is compromised. Assumed to be equal for all pairs. Its value is
+        upper bounded by the total number of repeaters plus one.
+    alpha : float , optional
+        Parameter with which the combined elementary link costs should be scaled. If this is set to 0, only the total
+        number of repeaters is minimized. For any positive value of alpha, setting it too low can cause errors in the
+        numerical precision of the solver, while a too high value can cause the optimal repeater placement to be
+        affected (when the second term in the objective value exceeds 1).
+    read_from_file : bool, optional
+        Whether the formulation should be constructed from scratch or read from a file. Can be used if constructing
+        the program takes a long time and one wants to generate results on this same graph (e.g. the Colt data set).
+    """
+
+    def __init__(self, graph_container, N_max: int, L_max: float, D: int, K: int, alpha=0., read_from_file=False):
+        self.graph_container = graph_container
+        if N_max < 1:
+            raise ValueError("N_max must be a non-negative integer.")
+        elif N_max > self.graph_container.num_repeater_nodes:
+            print("Value of N_max exceeds the total number of repeaters {}. Manually set to {}.".format(
+                self.graph_container.num_repeater_nodes, self.graph_container.num_repeater_nodes))
+            N_max = self.graph_container.num_repeater_nodes
+        self.N_max = N_max
+        self._check_if_feasible(L_max)
+        self.L_max = L_max
+        if D < 0:
+            raise ValueError("D must be a positive integer.")
+        elif D > self.graph_container.num_unique_pairs:
+            print("Value of D exceeds the total number of source-destination pairs {}. Manually set to {}".format(
+                self.graph_container.num_unique_pairs, self.graph_container.num_unique_pairs))
+            D = self.graph_container.num_unique_pairs
+        self.D = D
+        if K < 1 or K > self.graph_container.num_repeater_nodes + 1:
+            raise ValueError("K must be a positive integer that cannot exceed the total number of repeaters plus one.")
+        self.K = K
+        if alpha < 0:
+            raise ValueError("alpha must be a non-negative float")
+        self.alpha = alpha
+        self.read_from_file = read_from_file
+        # Variable map for linking an abstract CPLEX variable to an actual path or elementary link
+        self.varmap = {}
+        # Create new CPLEX problem and set the mip tolerance
+        self.cplex = cplex.Cplex()
+        # Default value is 1e-4, but in `graph_tools._compute_dist_cartesian' the costs are rounded to 5 decimals, so
+        # set tolerance to 1e-6.
+        self.cplex.parameters.mip.tolerances.mipgap.set(1e-6)
+        # Suppress output of CPLEX (comment to receive output statistics)
+        self.cplex.set_log_stream(None)
+        # self.prob.set_error_stream(None)
+        # self.prob.set_warning_stream(None)
+        self.cplex.set_results_stream(None)
+        if read_from_file:
+            # Read from file (use this when ILP takes very long to construct)
+            self.cplex.read("colt_with_QIA_cities.lp")
+        else:
+            # Set objective sense to minimization
+            self.cplex.objective.set_sense(self.cplex.objective.sense.minimize)
+            # Time and add constraints and variables
+            start_time = time.time()
+            self._add_constraints()
+            self._add_variables()
+            comp_time = datetime.timedelta(seconds=time.time() - start_time)
+            # print("Constructing program takes: {} s".format(comp_time))
+            # print('Total number of variables: {} (expected at most {} variables)'
+            #       .format(self.prob.variables.get_num(), self._compute_expected_number_of_variables()))
+            # # Write linear program to text file for debugging purposes
+            # self.prob.write("test_form.lp")
+
+    def _check_if_feasible(self, L_max):
+        """Check whether a feasible solution can exist with the provided value of L_max."""
+        if L_max < 0:
+            raise ValueError("L_max must be a positive float.")
+        for end_node in self.graph_container.end_nodes:
+            for edge in self.graph_container.graph.edges(end_node):
+                edge_length = self.graph_container.graph[edge[0]][edge[1]]['length']
+                if edge_length <= L_max:
+                    # There is at least one edge that can be used to 'leave' this node
+                    break
+            else:
+                raise ValueError("No feasible solution exists! There are no edges leaving {} with length smaller than "
+                                 "or equal to {}".format(end_node, L_max))
+
+    def _compute_expected_number_of_variables(self) -> int:
+        """Compute the expected number of variables for L_max -> infty and N_max -> |R| + 1."""
+        pass
+
+    def _add_constraints(self):
+        """Base attribute for adding constraints to the formulation. Should be overwritten."""
+        pass
+
+    def _add_variables(self):
+        """Base attribute for adding variables to the formulations. Should be overwritten."""
+        pass
+
+    def solve(self):
+        """Solve the formulation and return the Solution object as well as the computation time."""
+        starttime = self.cplex.get_time()
+        self.cplex.solve()
+        comp_time = self.cplex.get_time() - starttime
+        sol = Solution(self)
+        return sol, comp_time
+
+    def clear(self):
+        """Clear the reference to the CPLEX object to free up memory when creating multiple formulations."""
+        self.cplex.end()
+
+
+class LinkBasedFormulation(Formulation):
+    """Subclass for the link-based formulation, which can be found in TODO: add paper reference."""
+    def __init__(self, graph_container, N_max, L_max, K, D, alpha, read_from_file=False):
+        super().__init__(graph_container=graph_container, N_max=N_max, L_max=L_max, D=D, K=K, alpha=alpha,
+                         read_from_file=read_from_file)
+
+    def _compute_expected_number_of_variables(self):
+        num_vars = (self.graph_container.num_repeater_nodes * (self.graph_container.num_repeater_nodes + 1) + 1) \
+                   * len(self.graph_container.unique_end_node_pairs) * self.K + self.graph_container.num_repeater_nodes
+        return int(num_vars)
+
+    def _add_constraints(self):
+        """Add all the constraints of the link-based formulation. Note that the constraint that uses L_max is
+        incorporated in `self._add_variables`. TODO: add paper reference to constraint."""
+        # Use some local references for shorter notation
+        prob = self.cplex
+        rep_nodes = self.graph_container.possible_rep_nodes
+        num_repeater_nodes = self.graph_container.num_repeater_nodes
+        # Constraints for linking the x and y variables
+        link_xy_con_names = ['LinkXYCon_' + s for s in rep_nodes]
+        prob.linear_constraints.add(rhs=[0] * num_repeater_nodes, senses=['L'] * num_repeater_nodes,
+                                    names=link_xy_con_names)
+        # Add constraints per unique pair and for every value of K
+        for q in self.graph_container.unique_end_node_pairs:
+            pairname = "(" + q[0] + "," + q[1] + ")"
+            # Constraint that enforces that the path from s to t can be used at most once
+            prob.linear_constraints.add(rhs=[1], senses=['L'], names=['STCon' + pairname])
+            # Constraint for generating K node-disjoint paths (note that this has no effect for K = 1)
+            disjoint_con_names = []
+            for u in rep_nodes + [q[0]]:
+                disjoint_con_names.append('DisLinkCon' + pairname + '_' + u)
+            num_cons = len(disjoint_con_names)
+            prob.linear_constraints.add(rhs=[1] * num_cons, senses=['L'] * num_cons, names=disjoint_con_names)
+            for k in range(1, self.K + 1):
+                # Each source should have exactly one outgoing arc
+                prob.linear_constraints.add(rhs=[1], senses=['E'], names=['SourceCon' + pairname + '#' + str(k)])
+                flow_cons_names = ['FlowCon' + pairname + "_" + s + '#' + str(k) for s in rep_nodes]
+                # Each regular node should have equal inflow and outflow
+                prob.linear_constraints.add(rhs=[0] * num_repeater_nodes, senses=['E'] * num_repeater_nodes,
+                                            names=flow_cons_names)
+                # Each sink should have exactly one ingoing arc
+                prob.linear_constraints.add(rhs=[-1], senses=['E'], names=['SinkCon' + pairname + '#' + str(k)])
+                # Constraint for maximum number of repeaters per (s,t) pair
+                prob.linear_constraints.add(rhs=[self.N_max], senses=['L'], names=['MaxRepCon' + pairname + '#' +
+                                                                                   str(k)])
+
+    def _add_variables(self):
+        """Generate all the variables of the link-based formulation, add them to the correct corresponding constraints
+        and also to the objective function if alpha is greater than zero."""
+        # Use some local references for shorter notation
+        graph = self.graph_container.graph
+        rep_nodes = self.graph_container.possible_rep_nodes
+        # Add y_i variables with a column only in the x-y linking constraints and the objective function. Note that
+        # we actually implement sum_{q in Q} sum_{v: (u, v) in E_q} sum_{K = 1}^K x_{uv}^{q,K} - D y_u <= 0 since
+        # all decision variables must be on the left-hand side for CPLEX.
+        var_names = ['y_' + i for i in rep_nodes]
+        # Node that if we want to add 6 variables, we need to have 6 separate SparsePairs
+        link_constr_column = []
+        [link_constr_column.extend([cplex.SparsePair(ind=['LinkXYCon_' + i], val=[-self.D])]) for i in rep_nodes]
+        self.cplex.variables.add(obj=[1.0] * len(rep_nodes), names=var_names, ub=[1.0] * len(rep_nodes),
+                                 types=['B'] * len(rep_nodes), columns=link_constr_column)
+        # Start with finding shortest paths once and store them in a dictionary for later use
+        shortest_path_dict = {}
+        for i in rep_nodes:
+            for j in rep_nodes:
+                if i != j:
+                    # Use NetworkX to generate the shortest path with Dijkstra's algorithm
+                    (path_cost, sp) = nx.single_source_dijkstra(G=graph, source=i, target=j, weight='length')
+                    # Store the path cost and the shortest path itself as a tuple in the dictionary
+                    shortest_path_dict[(i, j)] = (path_cost, sp)
+        for q in self.graph_container.unique_end_node_pairs:
+            pairname = "(" + q[0] + "," + q[1] + ")"
+            for i in rep_nodes + [q[0]]:
+                for j in rep_nodes + [q[1]]:
+                    if not i == j:
+                        # Skip paths where source and sink are equal or paths that start (end) at the sink (source)
+                        # And also skip paths that start or end at a city not in the currently considered pair
+                        if i in rep_nodes and j in rep_nodes:
+                            # We have already pre-computed this path
+                            (path_cost, sp) = shortest_path_dict[(i, j)]
+                        else:
+                            # Find shortest (s,t), (s,j) or (i,t) path
+                            (path_cost, sp) = nx.single_source_dijkstra(G=graph, source=i, target=j, weight='length')
+                        # Exclude elementary links of which the length exceeds L_max, which replaces the L_max
+                        # constraint of the formulation
+                        if path_cost <= self.L_max:
+                            for k in range(1, self.K + 1):
+                                # Select correct constraints for this elementary links variable
+                                if i == q[0]:  # Node i is the source
+                                    if j == q[1]:  # Node j is the sink
+                                        column = [cplex.SparsePair(ind=['SourceCon' + pairname + '#' + str(k),
+                                                                        'SinkCon' + pairname + '#' + str(k),
+                                                                        'STCon' + pairname],
+                                                                   val=[1.0, -1.0, 1.0])]
+                                    else:  # Node j is a possible repeater node
+                                        column = [cplex.SparsePair(ind=['SourceCon' + pairname + '#' + str(k),
+                                                                        'FlowCon' + pairname + "_" + str(j) + '#' + str(k),
+                                                                        'MaxRepCon' + pairname + '#' + str(k),
+                                                                        'DisLinkCon' + pairname + '_' + j,
+                                                                        'LinkXYCon_' + j],
+                                                                   val=[1.0, -1.0, 1.0, 1.0, 1.0])]
+                                else:  # Node i is a possible repeater node (note that i cannot be the sink)
+                                    if j == q[1]:  # Node j is the sink
+                                        column = [cplex.SparsePair(ind=['SinkCon' + pairname + '#' + str(k),
+                                                                        'FlowCon' + pairname + "_" + str(i) + '#' + str(k)],
+                                                                   val=[-1.0, 1.0])]
+                                    else:  # Node j is also a possible repeater node (note that j cannot be the source)
+                                        column = [cplex.SparsePair(ind=['FlowCon' + pairname + "_" + str(i) + '#' + str(k),
+                                                                        'FlowCon' + pairname + "_" + str(j) + '#' + str(k),
+                                                                        'MaxRepCon' + pairname + '#' + str(k),
+                                                                        'DisLinkCon' + pairname + '_' + j,
+                                                                        'LinkXYCon_' + j],
+                                                                   val=[1.0, -1.0, 1.0, 1.0, 1.0])]
+                                # Add x_{ij}^{q,k} variables
+                                cplex_var = self.cplex.variables.add(obj=[self.alpha * path_cost], ub=[1],
+                                                                     columns=column, types=['B'],
+                                                                     names=["x" + pairname + "_" + str(i) + "," + str(j)
+                                                                           + '#' + str(k)])
+                                # Add it to our variable map for future reference
+                                self.varmap[cplex_var[0]] = (q, sp, path_cost)
+
+
+class PathBasedFormulation(Formulation):
+    """Subclass for the path-based formulation, which can be found in TODO: add paper reference."""
+    def __init__(self, graph_container, L_max, N_max, K, D, alpha, read_from_file=False):
+        super().__init__(graph_container=graph_container, L_max=L_max, N_max=N_max, K=K,
+                         D=D, alpha=alpha, read_from_file=read_from_file, )
+
+    def _compute_expected_number_of_variables(self):
+        num_vars_per_pair = 1
+        for r in range(1, self.N_max + 1):
+            num_vars_per_pair += np.math.factorial(self.graph_container.num_repeater_nodes) / \
+                                 np.math.factorial(self.graph_container.num_repeater_nodes - r)
+        num_vars = self.graph_container.num_unique_pairs * num_vars_per_pair + self.graph_container.num_repeater_nodes
+        return int(num_vars)
+
+    def _add_constraints(self):
+        """Add the constraints of the path-based formulation. Note that the constraints that use L_max and N_max are
+        applied while adding the variables, since this requires less decision variables in total."""
+        # For short reference
+        num_repeater_nodes = self.graph_container.num_repeater_nodes
+        # Constraints for connecting each pair exactly K times. Note that this differs from the formulation in the paper
+        # because it is easier to implement this compared to defining all the sets P_q for all q in Q.
+        pair_con_names = ['PairCon' + "(" + q[0] + "," + q[1] + ")" for q in self.graph_container.unique_end_node_pairs]
+        self.cplex.linear_constraints.add(rhs=[float(self.K)] * self.graph_container.num_unique_pairs,
+                                          senses=['E'] * self.graph_container.num_unique_pairs, names=pair_con_names)
+        # Constraints for linking path variables to repeater variables
+        link_con_names = ['LinkCon_' + s for s in self.graph_container.possible_rep_nodes]
+        self.cplex.linear_constraints.add(rhs=[0] * num_repeater_nodes,
+                                          senses=['L'] * num_repeater_nodes, names=link_con_names)
+        # Constraints for disjoint elementary link paths
+        disjoint_con_names = []
+        for q in self.graph_container.unique_end_node_pairs:
+            pairname = "(" + q[0] + "," + q[1] + ")"
+            for u in self.graph_container.possible_rep_nodes + [q[0]]:
+                disjoint_con_names.append('NodeDisjointCon' + pairname + '_' + u)
+        self.cplex.linear_constraints.add(rhs=[1] * len(disjoint_con_names), senses=['L'] * len(disjoint_con_names),
+                                          names=disjoint_con_names)
+        # Add repeater variables with a column in the linking constraint. Note that we actually implement
+        # sum_{p in P} r_up x_p - D y_u <= 0 since all decision variables must be on the left-hand side for CPLEX.
+        var_names = ['y_' + s for s in self.graph_container.possible_rep_nodes]
+        # Node that if we want to add 6 variables, we need to have 6 separate SparsePairs
+        link_constr_column = []
+        [link_constr_column.extend([cplex.SparsePair(ind=['LinkCon_' + i],
+                                                     val=[-self.D])]) for i in self.graph_container.possible_rep_nodes]
+        # Note that these variables have a lower bound of 0 by default
+        self.cplex.variables.add(obj=[1] * num_repeater_nodes, names=var_names, ub=[1] * num_repeater_nodes,
+                                 types=['B'] * num_repeater_nodes, columns=link_constr_column)
+
+    def _add_variables(self):
+        """Generate all possible feasible paths that adhere to the L_max and N_max constraints and link them to the
+        corresponding constraints and possibly the objective function if alpha is greater than zero."""
+        for q in self.graph_container.unique_end_node_pairs:
+            pairname = "(" + q[0] + "," + q[1] + ")"
+            all_paths = []
+            # By construction a path starts at the source s
+            self._generate_paths(path=[q[0]], sink=q[1], r_up=[], w_p=0, all_paths=all_paths)
+            for tup in all_paths:
+                # Now generate a variable for each path
+                full_path = tup[0]
+                r_up = tup[1]
+                full_path_cost = tup[2]
+                # Note that these variables have a lower bound of 0 by default
+                indices = ['PairCon' + pairname] + ['LinkCon_' + i for i in r_up] + \
+                          ['NodeDisjointCon' + pairname + '_' + i for i in r_up]
+                column_contributions = [cplex.SparsePair(ind=indices, val=[1.0] * len(indices))]
+                cplex_var = self.cplex.variables.add(obj=[self.alpha * full_path_cost], ub=[1.0], types=['B'],
+                                                     columns=column_contributions)
+                # Add it to our variable map for future reference
+                self.varmap[cplex_var[0]] = (q, full_path, r_up, full_path_cost)
+
+    def _generate_paths(self, path, sink, r_up, w_p, all_paths):
+        """Function for recursively generating all (s, t) paths, together with the corresponding parameters r_up and
+        w_p, where w_p denotes the total cost (length) of path p."""
+        # Generate a path from here to the sink t
+        (path_cost, sp) = nx.single_source_dijkstra(G=self.graph_container.graph, source=path[-1],
+                                                    target=sink, weight='length')
+        if path_cost <= self.L_max:
+            all_paths.append((path + sp[1:], r_up, w_p + path_cost))
+        if len(r_up) < self.N_max:
+            for rep_node in self.graph_container.possible_rep_nodes:
+                if rep_node not in r_up and rep_node in nx.descendants(G=self.graph_container.graph, source=path[-1]):
+                    (path_cost, sp) = nx.single_source_dijkstra(G=self.graph_container.graph, source=path[-1],
+                                                                target=rep_node, weight='length')
+                    if path_cost <= self.L_max:
+                        self._generate_paths(path=path + sp[1:], sink=sink, r_up=r_up + [rep_node], w_p=w_p + path_cost,
+                                             all_paths=all_paths)