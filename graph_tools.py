--- conflicted
+++ resolved
@@ -1,313 +1,307 @@
-import numpy as np
-from scipy.spatial import ConvexHull
-import matplotlib.pyplot as plt
-import networkx as nx
-import itertools
-import ast
-
-
-class GraphContainer:
-    """
-    Class that holds the graph and some relevant properties to solve the repeater allocation problem.
-
-    Parameters
-    ----------
-    graph : networkx.Graph
-        The NetworkX undirected graph representing the network (a set of nodes and edges).
-
-    Attributes
-    ----------
-    end_nodes : list
-        List of the end nodes, i.e. the set C in the paper.
-    num_end_nodes : int
-        The total number of end nodes, so the size of set C.
-    possible_rep_nodes : list
-        List of all possible repeater node locations, i.e. the set R in the paper.
-    num_repeater_nodes : int
-        The total number of repeater nodes, so the size of the set R.
-    unique_end_node_pairs : list
-        List of all unique source-destination pairs, i.e. the set Q in the paper. Note that we assume that the graph
-        is undirected and therefore the inverse path from destination to source is always the same.
-    num_unique_pairs : int
-        The total number of unique source-destination pairs, so the sie of the set Q.
-    """
-    def __init__(self, graph):
-        self.graph = graph
-        self.end_nodes = []
-        self.possible_rep_nodes = []
-        for node, nodedata in graph.nodes.items():
-            if nodedata["type"] == 'end_node':
-                self.end_nodes.append(node)
-            else:
-                self.possible_rep_nodes.append(node)
-        self.num_end_nodes = len(self.end_nodes)
-        if self.num_end_nodes == 0:
-            raise ValueError("Must have at least one city.")
-        self.num_repeater_nodes = len(self.possible_rep_nodes)
-        if self.num_repeater_nodes == 0:
-            # Trivial graph
-            return
-        for city in self.end_nodes:
-            if city not in self.graph.nodes():
-                raise ValueError("City {} not found in list of nodes {}".format(city, self.graph.nodes()))
-        self.unique_end_node_pairs = list(itertools.combinations(self.end_nodes, r=2))
-        self.num_unique_pairs = len(list(self.unique_end_node_pairs))
-        # Add length parameter to edges if this is not defined yet
-        for i, j in graph.edges():
-            if 'length' not in graph[i][j]:
-                if 'Longitude' in graph.nodes[self.possible_rep_nodes[0]]:
-                    self._compute_dist_lat_lon(graph)
-                else:
-                    self._compute_dist_cartesian(graph)
-                break
-        # print("Constructed graph container. Number of nodes: {}, number of edges {}, number of cities to connect: {}."
-        #       .format(self.num_nodes, len(self.graph.edges()), self.num_cities))
-
-    @staticmethod
-    def _compute_dist_lat_lon(graph):
-        """Compute the distance in km between two points based on their latitude and longitude.
-        Assumes both are given in radians."""
-        R = 6371  # Radius of the earth in km
-        for edge in graph.edges():
-            node1, node2 = edge
-            lon1 = np.radians(graph.nodes[node1]['Longitude'])
-            lon2 = np.radians(graph.nodes[node2]['Longitude'])
-            lat1 = np.radians(graph.nodes[node1]['Latitude'])
-            lat2 = np.radians(graph.nodes[node2]['Latitude'])
-            delta_lat = lat2 - lat1
-            delta_lon = lon2 - lon1
-            a = np.sin(delta_lat / 2) ** 2 + np.cos(lat1) * np.cos(lat2) * (np.sin(delta_lon / 2) ** 2)
-            c = 2 * np.arctan2(np.sqrt(a), np.sqrt(1 - a))
-            dist = np.round(R * c, 5)
-            graph.edges[node1, node2]['length'] = dist
-
-    @staticmethod
-    def _compute_dist_cartesian(graph):
-        """Compute the distance in km between two points based on their Cartesian coordinates."""
-        for edge in graph.edges():
-            node1, node2 = edge
-            dx = np.abs(graph.nodes[node1]['xcoord'] - graph.nodes[node2]['xcoord'])
-            dy = np.abs(graph.nodes[node1]['ycoord'] - graph.nodes[node2]['ycoord'])
-            dist = np.round(np.sqrt(np.square(dx) + np.square(dy)), 5)
-            graph.edges[node1, node2]['length'] = dist
-
-    def print_graph_data(self):
-        total_length, min_length, max_length = 0, 1e10, 0
-        num_edges = len(self.graph.edges())
-        for i, j in self.graph.edges():
-            total_length += self.graph[i][j]['length']
-            if self.graph[i][j]['length'] > max_length:
-                max_length = self.graph[i][j]['length']
-            if self.graph[i][j]['length'] < min_length:
-                min_length = self.graph[i][j]['length']
-        print("Total number of nodes:", len(self.graph.nodes()))
-        print("Total number of edges:", num_edges)
-        print("Average length is", total_length/num_edges)
-        print("Maximum edge length is ", max_length)
-        print("Minimum edge length is ", min_length)
-
-
-def read_graph_from_gml(file, draw=False):
-
-    file_name = file[0:-4]
-    print("reading from: " , file_name)
-    # G = nx.read_gml(file)
-  
-    if file_name == 'Surfnet':
-        # The Dutch Topology Zoo dataset
-        end_node_list = ["Middelburg", "Groningen", "Maastricht", "Enschede", "Delft", "Amsterdam", "Utrecht", "Den_Helder"]
-    elif file_name == "SurfnetFiberdata":
-        end_node_list = ["Asd001b", "Mt001a", "GN001A", "DT001A"]
-    elif file_name == "SurfnetCore":
-        end_node_list = ["Amsterdam 1", "Delft 1", "Groningen 1", "Maastricht", "Enschede 2"]
-    elif file_name == "Atmnet":
-        end_node_list = [ "Washington, DC", "Chicago", "Seattle" ]
-    elif file_name == "us_net":
-<<<<<<< HEAD
-            end_node_list = ["N84838785" , "N86654057" , "N86791494" , "N86791186"]
-    elif file_name == "us_net105":
-            end_node_list = ["N525796" , "N525656"  , "N525773" , "N525700"] 
-=======
-            end_node_list = ["N1520743" , "N365620" , "N1422231" , "N1372536"] # las vegas
-    elif file_name == "us_net105":
-            end_node_list = ["N525796" , "N525656"  , "N525773" , "N525700"]
->>>>>>> 5a2884f2
-    elif file_name == 'Colt':
-        # The European Topology Zoo dataset
-        # Use QIA members: IQOQI, UOI (Innsbruck), CNRS (Paris), ICFO (Barcelona), IT (Lisbon),
-        #              MPQ (Garching [DE] -> Munich), NBI (Copenhagen), QuTech (Delft -> The Hague), UOB (Basel),
-        #              UOG (Geneva)
-        # NOTE: Graching replaced by Munich, Delft by The Hague
-        end_node_list = ['Innsbruck', 'Paris', 'Barcelona', 'Lisbon', 'Copenhagen', 'TheHague', 'Basel', 'Geneva',
-                         'Stuttgart']
-    else:
-        raise NotImplementedError("Dataset {} not implemented (no city list defined)".format(file_name))
-    print("end nodes " , end_node_list)
-    G = nx.read_gml(file)
-
-    pos = {}
-    with_lon = False
-    for node, nodedata in G.nodes.items():
-        if "position" in nodedata:
-            pos[node] = ast.literal_eval(nodedata["position"])
-        elif "Longitude" in nodedata and "Latitude" in nodedata:
-            with_lon = True
-            pos[node] = [nodedata['Longitude'], nodedata['Latitude']]
-        else:
-            raise ValueError("Cannot determine node position.")
-        if node in end_node_list:
-            nodedata['type'] = 'end_node'
-        else:
-            nodedata['type'] = 'repeater_node'
-
-
-            # Add length parameter to edges if this is not defined yet
-    
-    for i, j in G.edges():
-        if 'length' not in G[i][j]:
-            if with_lon:
-                _compute_dist_lat_lon(G)
-            else:
-                _compute_dist_cartesian(G)
-            break
-    nx.set_node_attributes(G, pos, name='pos')
-    if draw:
-        draw_graph(G)
-    return G
-
-
-def create_graph_on_unit_cube(n_repeaters, radius, draw, seed=2):
-    """Create a geometric graph where nodes randomly get assigned a position. Two nodes are connected if their distance
-    does not exceed the given radius."""
-    np.random.seed = seed
-    G = nx.random_geometric_graph(n=n_repeaters, radius=radius, dim=2, seed=seed)
-    for node in G.nodes():
-        G.nodes[node]['type'] = 'repeater_node'
-    color_map = ['blue'] * len(G.nodes)
-    # Create the end nodes
-    G.add_node("C", pos=[0, 0], type='end_node')
-    G.add_node("B", pos=[1, 1], type='end_node')
-    G.add_node("A", pos=[0, 1], type='end_node')
-    G.add_node("D", pos=[1, 0], type='end_node')
-    G.nodes[3]['pos'] = [0.953, 0.750]
-    G.nodes[5]['pos'] = [0.25, 0.50]
-    # Manually connect the end nodes to the three nearest nodes
-    G.add_edge("C", 8)
-    G.add_edge("C", 5)
-    G.add_edge("C", 2)
-    G.add_edge("B", 9)
-    G.add_edge("B", 4)
-    G.add_edge("B", 3)
-    G.add_edge("A", 1)
-    G.add_edge("A", 2)
-    G.add_edge("A", 9)
-    G.add_edge("D", 3)
-    G.add_edge("D", 6)
-    G.add_edge("D", 7)
-    color_map.extend(['green'] * 4)
-    for node in G.nodes():
-        G.nodes[node]['xcoord'] = G.nodes[node]['pos'][0]
-        G.nodes[node]['ycoord'] = G.nodes[node]['pos'][1]
-    # Convert node labels to strings
-    label_remapping = {key: str(key) for key in G.nodes() if type(key) is not str}
-    G = nx.relabel_nodes(G, label_remapping)
-    if draw:
-        draw_graph(G)
-    return G
-
-
-def create_graph_and_partition(num_nodes, radius, draw=False, seed=None):
-    """Create a geometric graph where nodes randomly get assigned a position. Two nodes are connected if their distance
-    does not exceed the given radius. Finds the convex hull of this graph and assigns a random subset of this hull
-    as end nodes."""
-    np.random.seed(seed)
-    G = nx.random_geometric_graph(n=num_nodes, radius=radius, dim=2, seed=seed)
-    # Check for isolated nodes (degree 0) which should not be assigned as end nodes
-    isolates = list(nx.isolates(G))
-    if len(isolates) > 0:
-        return None
-    repeater_nodes = list(G.nodes())
-    for node in G.nodes():
-        G.nodes[node]['type'] = 'repeater_node'
-    pos = nx.get_node_attributes(G, 'pos')
-    hull = ConvexHull(np.array(list(pos.values())))
-    end_nodes = []
-    for node in hull.vertices:
-        if node not in isolates:
-            G.nodes[node]['type'] = 'end_node'
-            repeater_nodes.remove(node)
-            end_nodes.append(node)
-    for node in G.nodes():
-        G.nodes[node]['xcoord'] = G.nodes[node]['pos'][0]
-        G.nodes[node]['ycoord'] = G.nodes[node]['pos'][1]
-
-    if draw:
-        draw_graph(G)
-    # Convert node labels to strings
-    label_remapping = {key: str(key) for key in G.nodes() if type(key) is not str}
-    G = nx.relabel_nodes(G, label_remapping)
-    return G
-
-
-def draw_graph(G):
-    pos = nx.get_node_attributes(G, 'pos')
-    repeater_nodes = []
-    end_nodes = []
-    for node in G.nodes():
-        if G.nodes[node]['type'] == 'repeater_node':
-            repeater_nodes.append(node)
-        else:
-            end_nodes.append(node)
-    fig, ax = plt.subplots(figsize=(7, 7))
-    end_nodes = nx.draw_networkx_nodes(G=G, pos=pos, nodelist=end_nodes, node_shape='s', node_size=1500,
-                                       node_color=[[1.0, 120 / 255, 0.]], label="End Node", linewidths=3)
-    end_nodes.set_edgecolor('k')
-    rep_nodes = nx.draw_networkx_nodes(G=G, pos=pos, nodelist=repeater_nodes, node_size=1500,
-                                       node_color=[[1, 1, 1]], label="Repeater Node")
-    rep_nodes.set_edgecolor('k')
-    end_node_labels = {}
-    repeater_node_labels = {}
-    for node, nodedata in G.nodes.items():
-        # labels[node] = node
-        if G.nodes[node]['type'] == 'end_node':  # or node in self.repeater_nodes_chosen:
-            end_node_labels[node] = node
-        else:
-            repeater_node_labels[node] = node
-    nx.draw_networkx_labels(G=G, pos=pos, labels=end_node_labels, font_size=7, font_weight="bold", font_color="w",
-                            font_family='serif')
-    nx.draw_networkx_labels(G=G, pos=pos, labels=repeater_node_labels, font_size=5, font_weight="bold")
-    nx.draw_networkx_edges(G=G, pos=pos, width=1)
-    plt.axis('off')
-    margin = 0.33
-    fig.subplots_adjust(margin, margin, 1. - margin, 1. - margin)
-    ax.axis('equal')
-    fig.tight_layout()
-    plt.show()
-
-    
-def _compute_dist_lat_lon(graph):
-    """Compute the distance in km between two points based on their latitude and longitude.
-        Assumes both are given in radians."""
-    R = 6371  # Radius of the earth in km
-    for edge in graph.edges():
-        node1, node2 = edge
-        lon1 = np.radians(graph.nodes[node1]['Longitude'])
-        lon2 = np.radians(graph.nodes[node2]['Longitude'])
-        lat1 = np.radians(graph.nodes[node1]['Latitude'])
-        lat2 = np.radians(graph.nodes[node2]['Latitude'])
-        delta_lat = lat2 - lat1
-        delta_lon = lon2 - lon1
-        a = np.sin(delta_lat / 2) ** 2 + np.cos(lat1) * np.cos(lat2) * (np.sin(delta_lon / 2) ** 2)
-        c = 2 * np.arctan2(np.sqrt(a), np.sqrt(1 - a))
-        dist = np.round(R * c, 5)
-        graph.edges[node1, node2]['length'] = dist
-
-    
-def _compute_dist_cartesian(graph):
-    """Compute the distance in km between two points based on their Cartesian coordinates."""
-    for edge in graph.edges():
-        node1, node2 = edge
-        dx = np.abs(graph.nodes[node1]['xcoord'] - graph.nodes[node2]['xcoord'])
-        dy = np.abs(graph.nodes[node1]['ycoord'] - graph.nodes[node2]['ycoord'])
-        dist = np.round(np.sqrt(np.square(dx) + np.square(dy)), 5)
+import numpy as np
+from scipy.spatial import ConvexHull
+import matplotlib.pyplot as plt
+import networkx as nx
+import itertools
+import ast
+
+
+class GraphContainer:
+    """
+    Class that holds the graph and some relevant properties to solve the repeater allocation problem.
+
+    Parameters
+    ----------
+    graph : networkx.Graph
+        The NetworkX undirected graph representing the network (a set of nodes and edges).
+
+    Attributes
+    ----------
+    end_nodes : list
+        List of the end nodes, i.e. the set C in the paper.
+    num_end_nodes : int
+        The total number of end nodes, so the size of set C.
+    possible_rep_nodes : list
+        List of all possible repeater node locations, i.e. the set R in the paper.
+    num_repeater_nodes : int
+        The total number of repeater nodes, so the size of the set R.
+    unique_end_node_pairs : list
+        List of all unique source-destination pairs, i.e. the set Q in the paper. Note that we assume that the graph
+        is undirected and therefore the inverse path from destination to source is always the same.
+    num_unique_pairs : int
+        The total number of unique source-destination pairs, so the sie of the set Q.
+    """
+    def __init__(self, graph):
+        self.graph = graph
+        self.end_nodes = []
+        self.possible_rep_nodes = []
+        for node, nodedata in graph.nodes.items():
+            if nodedata["type"] == 'end_node':
+                self.end_nodes.append(node)
+            else:
+                self.possible_rep_nodes.append(node)
+        self.num_end_nodes = len(self.end_nodes)
+        if self.num_end_nodes == 0:
+            raise ValueError("Must have at least one city.")
+        self.num_repeater_nodes = len(self.possible_rep_nodes)
+        if self.num_repeater_nodes == 0:
+            # Trivial graph
+            return
+        for city in self.end_nodes:
+            if city not in self.graph.nodes():
+                raise ValueError("City {} not found in list of nodes {}".format(city, self.graph.nodes()))
+        self.unique_end_node_pairs = list(itertools.combinations(self.end_nodes, r=2))
+        self.num_unique_pairs = len(list(self.unique_end_node_pairs))
+        # Add length parameter to edges if this is not defined yet
+        for i, j in graph.edges():
+            if 'length' not in graph[i][j]:
+                if 'Longitude' in graph.nodes[self.possible_rep_nodes[0]]:
+                    self._compute_dist_lat_lon(graph)
+                else:
+                    self._compute_dist_cartesian(graph)
+                break
+        # print("Constructed graph container. Number of nodes: {}, number of edges {}, number of cities to connect: {}."
+        #       .format(self.num_nodes, len(self.graph.edges()), self.num_cities))
+
+    @staticmethod
+    def _compute_dist_lat_lon(graph):
+        """Compute the distance in km between two points based on their latitude and longitude.
+        Assumes both are given in radians."""
+        R = 6371  # Radius of the earth in km
+        for edge in graph.edges():
+            node1, node2 = edge
+            lon1 = np.radians(graph.nodes[node1]['Longitude'])
+            lon2 = np.radians(graph.nodes[node2]['Longitude'])
+            lat1 = np.radians(graph.nodes[node1]['Latitude'])
+            lat2 = np.radians(graph.nodes[node2]['Latitude'])
+            delta_lat = lat2 - lat1
+            delta_lon = lon2 - lon1
+            a = np.sin(delta_lat / 2) ** 2 + np.cos(lat1) * np.cos(lat2) * (np.sin(delta_lon / 2) ** 2)
+            c = 2 * np.arctan2(np.sqrt(a), np.sqrt(1 - a))
+            dist = np.round(R * c, 5)
+            graph.edges[node1, node2]['length'] = dist
+
+    @staticmethod
+    def _compute_dist_cartesian(graph):
+        """Compute the distance in km between two points based on their Cartesian coordinates."""
+        for edge in graph.edges():
+            node1, node2 = edge
+            dx = np.abs(graph.nodes[node1]['xcoord'] - graph.nodes[node2]['xcoord'])
+            dy = np.abs(graph.nodes[node1]['ycoord'] - graph.nodes[node2]['ycoord'])
+            dist = np.round(np.sqrt(np.square(dx) + np.square(dy)), 5)
+            graph.edges[node1, node2]['length'] = dist
+
+    def print_graph_data(self):
+        total_length, min_length, max_length = 0, 1e10, 0
+        num_edges = len(self.graph.edges())
+        for i, j in self.graph.edges():
+            total_length += self.graph[i][j]['length']
+            if self.graph[i][j]['length'] > max_length:
+                max_length = self.graph[i][j]['length']
+            if self.graph[i][j]['length'] < min_length:
+                min_length = self.graph[i][j]['length']
+        print("Total number of nodes:", len(self.graph.nodes()))
+        print("Total number of edges:", num_edges)
+        print("Average length is", total_length/num_edges)
+        print("Maximum edge length is ", max_length)
+        print("Minimum edge length is ", min_length)
+
+
+def read_graph_from_gml(file, draw=False):
+
+    file_name = file[0:-4]
+    print("reading from: " , file_name)
+    # G = nx.read_gml(file)
+  
+    if file_name == 'Surfnet':
+        # The Dutch Topology Zoo dataset
+        end_node_list = ["Middelburg", "Groningen", "Maastricht", "Enschede", "Delft", "Amsterdam", "Utrecht", "Den_Helder"]
+    elif file_name == "SurfnetFiberdata":
+        end_node_list = ["Asd001b", "Mt001a", "GN001A", "DT001A"]
+    elif file_name == "SurfnetCore":
+        end_node_list = ["Amsterdam 1", "Delft 1", "Groningen 1", "Maastricht", "Enschede 2"]
+    elif file_name == "Atmnet":
+        end_node_list = [ "Washington, DC", "Chicago", "Seattle" ]
+    elif file_name == "us_net":
+            end_node_list = ["N1520743" , "N365620" , "N1422231" , "N1372536"] # las vegas
+    elif file_name == "us_net105":
+            end_node_list = ["N525796" , "N525656"  , "N525773" , "N525700"]
+    elif file_name == 'Colt':
+        # The European Topology Zoo dataset
+        # Use QIA members: IQOQI, UOI (Innsbruck), CNRS (Paris), ICFO (Barcelona), IT (Lisbon),
+        #              MPQ (Garching [DE] -> Munich), NBI (Copenhagen), QuTech (Delft -> The Hague), UOB (Basel),
+        #              UOG (Geneva)
+        # NOTE: Graching replaced by Munich, Delft by The Hague
+        end_node_list = ['Innsbruck', 'Paris', 'Barcelona', 'Lisbon', 'Copenhagen', 'TheHague', 'Basel', 'Geneva',
+                         'Stuttgart']
+    else:
+        raise NotImplementedError("Dataset {} not implemented (no city list defined)".format(file_name))
+    print("end nodes " , end_node_list)
+    G = nx.read_gml(file)
+
+    pos = {}
+    with_lon = False
+    for node, nodedata in G.nodes.items():
+        if "position" in nodedata:
+            pos[node] = ast.literal_eval(nodedata["position"])
+        elif "Longitude" in nodedata and "Latitude" in nodedata:
+            with_lon = True
+            pos[node] = [nodedata['Longitude'], nodedata['Latitude']]
+        else:
+            raise ValueError("Cannot determine node position.")
+        if node in end_node_list:
+            nodedata['type'] = 'end_node'
+        else:
+            nodedata['type'] = 'repeater_node'
+
+
+            # Add length parameter to edges if this is not defined yet
+    
+    for i, j in G.edges():
+        if 'length' not in G[i][j]:
+            if with_lon:
+                _compute_dist_lat_lon(G)
+            else:
+                _compute_dist_cartesian(G)
+            break
+    nx.set_node_attributes(G, pos, name='pos')
+    if draw:
+        draw_graph(G)
+    return G
+
+
+def create_graph_on_unit_cube(n_repeaters, radius, draw, seed=2):
+    """Create a geometric graph where nodes randomly get assigned a position. Two nodes are connected if their distance
+    does not exceed the given radius."""
+    np.random.seed = seed
+    G = nx.random_geometric_graph(n=n_repeaters, radius=radius, dim=2, seed=seed)
+    for node in G.nodes():
+        G.nodes[node]['type'] = 'repeater_node'
+    color_map = ['blue'] * len(G.nodes)
+    # Create the end nodes
+    G.add_node("C", pos=[0, 0], type='end_node')
+    G.add_node("B", pos=[1, 1], type='end_node')
+    G.add_node("A", pos=[0, 1], type='end_node')
+    G.add_node("D", pos=[1, 0], type='end_node')
+    G.nodes[3]['pos'] = [0.953, 0.750]
+    G.nodes[5]['pos'] = [0.25, 0.50]
+    # Manually connect the end nodes to the three nearest nodes
+    G.add_edge("C", 8)
+    G.add_edge("C", 5)
+    G.add_edge("C", 2)
+    G.add_edge("B", 9)
+    G.add_edge("B", 4)
+    G.add_edge("B", 3)
+    G.add_edge("A", 1)
+    G.add_edge("A", 2)
+    G.add_edge("A", 9)
+    G.add_edge("D", 3)
+    G.add_edge("D", 6)
+    G.add_edge("D", 7)
+    color_map.extend(['green'] * 4)
+    for node in G.nodes():
+        G.nodes[node]['xcoord'] = G.nodes[node]['pos'][0]
+        G.nodes[node]['ycoord'] = G.nodes[node]['pos'][1]
+    # Convert node labels to strings
+    label_remapping = {key: str(key) for key in G.nodes() if type(key) is not str}
+    G = nx.relabel_nodes(G, label_remapping)
+    if draw:
+        draw_graph(G)
+    return G
+
+
+def create_graph_and_partition(num_nodes, radius, draw=False, seed=None):
+    """Create a geometric graph where nodes randomly get assigned a position. Two nodes are connected if their distance
+    does not exceed the given radius. Finds the convex hull of this graph and assigns a random subset of this hull
+    as end nodes."""
+    np.random.seed(seed)
+    G = nx.random_geometric_graph(n=num_nodes, radius=radius, dim=2, seed=seed)
+    # Check for isolated nodes (degree 0) which should not be assigned as end nodes
+    isolates = list(nx.isolates(G))
+    if len(isolates) > 0:
+        return None
+    repeater_nodes = list(G.nodes())
+    for node in G.nodes():
+        G.nodes[node]['type'] = 'repeater_node'
+    pos = nx.get_node_attributes(G, 'pos')
+    hull = ConvexHull(np.array(list(pos.values())))
+    end_nodes = []
+    for node in hull.vertices:
+        if node not in isolates:
+            G.nodes[node]['type'] = 'end_node'
+            repeater_nodes.remove(node)
+            end_nodes.append(node)
+    for node in G.nodes():
+        G.nodes[node]['xcoord'] = G.nodes[node]['pos'][0]
+        G.nodes[node]['ycoord'] = G.nodes[node]['pos'][1]
+
+    if draw:
+        draw_graph(G)
+    # Convert node labels to strings
+    label_remapping = {key: str(key) for key in G.nodes() if type(key) is not str}
+    G = nx.relabel_nodes(G, label_remapping)
+    return G
+
+
+def draw_graph(G):
+    pos = nx.get_node_attributes(G, 'pos')
+    repeater_nodes = []
+    end_nodes = []
+    for node in G.nodes():
+        if G.nodes[node]['type'] == 'repeater_node':
+            repeater_nodes.append(node)
+        else:
+            end_nodes.append(node)
+    fig, ax = plt.subplots(figsize=(7, 7))
+    end_nodes = nx.draw_networkx_nodes(G=G, pos=pos, nodelist=end_nodes, node_shape='s', node_size=1500,
+                                       node_color=[[1.0, 120 / 255, 0.]], label="End Node", linewidths=3)
+    end_nodes.set_edgecolor('k')
+    rep_nodes = nx.draw_networkx_nodes(G=G, pos=pos, nodelist=repeater_nodes, node_size=1500,
+                                       node_color=[[1, 1, 1]], label="Repeater Node")
+    rep_nodes.set_edgecolor('k')
+    end_node_labels = {}
+    repeater_node_labels = {}
+    for node, nodedata in G.nodes.items():
+        # labels[node] = node
+        if G.nodes[node]['type'] == 'end_node':  # or node in self.repeater_nodes_chosen:
+            end_node_labels[node] = node
+        else:
+            repeater_node_labels[node] = node
+    nx.draw_networkx_labels(G=G, pos=pos, labels=end_node_labels, font_size=7, font_weight="bold", font_color="w",
+                            font_family='serif')
+    nx.draw_networkx_labels(G=G, pos=pos, labels=repeater_node_labels, font_size=5, font_weight="bold")
+    nx.draw_networkx_edges(G=G, pos=pos, width=1)
+    plt.axis('off')
+    margin = 0.33
+    fig.subplots_adjust(margin, margin, 1. - margin, 1. - margin)
+    ax.axis('equal')
+    fig.tight_layout()
+    plt.show()
+
+    
+def _compute_dist_lat_lon(graph):
+    """Compute the distance in km between two points based on their latitude and longitude.
+        Assumes both are given in radians."""
+    R = 6371  # Radius of the earth in km
+    for edge in graph.edges():
+        node1, node2 = edge
+        lon1 = np.radians(graph.nodes[node1]['Longitude'])
+        lon2 = np.radians(graph.nodes[node2]['Longitude'])
+        lat1 = np.radians(graph.nodes[node1]['Latitude'])
+        lat2 = np.radians(graph.nodes[node2]['Latitude'])
+        delta_lat = lat2 - lat1
+        delta_lon = lon2 - lon1
+        a = np.sin(delta_lat / 2) ** 2 + np.cos(lat1) * np.cos(lat2) * (np.sin(delta_lon / 2) ** 2)
+        c = 2 * np.arctan2(np.sqrt(a), np.sqrt(1 - a))
+        dist = np.round(R * c, 5)
+        graph.edges[node1, node2]['length'] = dist
+
+    
+def _compute_dist_cartesian(graph):
+    """Compute the distance in km between two points based on their Cartesian coordinates."""
+    for edge in graph.edges():
+        node1, node2 = edge
+        dx = np.abs(graph.nodes[node1]['xcoord'] - graph.nodes[node2]['xcoord'])
+        dy = np.abs(graph.nodes[node1]['ycoord'] - graph.nodes[node2]['ycoord'])
+        dist = np.round(np.sqrt(np.square(dx) + np.square(dy)), 5)
         graph.edges[node1, node2]['length'] = dist